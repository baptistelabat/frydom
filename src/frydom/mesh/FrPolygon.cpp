// ==========================================================================
// FRyDoM - frydom-ce.org
//
// Copyright (c) Ecole Centrale de Nantes (LHEEA lab.) and D-ICE Engineering.
// All rights reserved.
//
// Use of this source code is governed by a GPLv3 license that can be found
// in the LICENSE file of FRyDoM.
//
// ==========================================================================
#include <utility>
#include "FrPolygon.h"
#include "FrMesh.h"
#include "FrMeshClipper.h"

namespace frydom {

  namespace mesh {

    FrPolygon::FrPolygon(const std::vector<Position> &vertexList, FRAME_CONVENTION fc) {

      m_vertexList = vertexList;
      if (IsNED(fc)) {
        for (auto &vertex:m_vertexList)
          internal::SwapFrameConvention(vertex);
      }

      c_planar = CheckPlanar();

      ComputeSurfacePolynomialIntegrals();
    }

    std::vector<Position> FrPolygon::GetVertexList(FRAME_CONVENTION fc) const {

      auto vertexList = m_vertexList;
      if (IsNED(fc)) {
        for (auto &vertex:vertexList)
          internal::SwapFrameConvention(vertex);
      }

      return vertexList;

//            std::vector<Position> vertexList;
//
//            auto vertex = OpenMeshPointToVector3d<Position>(m_mesh->point(m_mesh->from_vertex_handle(m_polygon[0])));
//            vertexList.push_back(vertex);
//
//            for (auto& heh : m_polygon) {
//                vertex = OpenMeshPointToVector3d<Position>(m_mesh->point(m_mesh->to_vertex_handle(heh)));
//                vertexList.push_back(vertex);
//            }
//
//            return vertexList;
    }

    double FrPolygon::GetArea() const {
      return GetSurfaceIntegral(POLY_1);
    }

    void FrPolygon::ComputeSurfacePolynomialIntegrals() {

      assert(IsPlanar());

<<<<<<< HEAD
      double Int1, IntX, IntY, IntXY, IntX2, IntY2;
      Int1 = IntX = IntY = IntXY = IntX2 = IntY2 = 0;
=======
            double Int1, IntX, IntY, IntXY, IntX2, IntY2, IntX2Y, IntY2X, IntX3, IntY3;
            Int1 = IntX = IntY = IntXY = IntX2 = IntY2 = 0;
>>>>>>> f7fb785e

      Position pos0, pos1;
      double x0, x1, y0, y1;
      double dx, dy, px, py, a, b;

      auto vertexInPlane = GetVertexInPlane();

      pos0 = vertexInPlane[0];

      for (int i = 1; i < vertexInPlane.size(); i++) {

        pos1 = vertexInPlane[i];
        x0 = pos0[0];
        y0 = pos0[1];

        x1 = pos1[0];
        y1 = pos1[1];

        dx = x1 - x0;
        dy = y1 - y0;
        px = x0 + x1;
        py = y0 + y1;
        a = x0 * x0 + x1 * x1;
        b = y0 * y0 + y1 * y1;

        Int1 += dy * px;
        IntX += dy * (px * px - x0 * x1);
        IntY += dx * (py * py - y0 * y1);
//                    IntXY += dy * (py * a + 2 * px * (x0 * y0 + x1 * y1));
<<<<<<< HEAD
        IntXY += dy * (py * px * px + y0 * x0 * x0 + y1 * x1 * x1);
        IntX2 += dy * a * px;
        IntY2 += dx * b * py;
=======
                IntXY += dy * (py * px*px + y0*x0*x0 + y1*x1*x1);
                IntX2 += dy * a * px;
                IntY2 += dx * b * py;
                IntX2Y += dy * (py* std::pow(px,3.) + 3.*std::pow(x0,3.)*y0 + 3.*std::pow(x1,3.)*y1 - x0*x0*x1*y1 - x0*x1*x1*y0);
                IntY2X += dx * (px* std::pow(py,3.) + 3.*std::pow(y0,3.)*x0 + 3.*std::pow(y1,3.)*x1 - y0*y0*y1*x1 - y0*y1*y1*x0);
                IntX3 += dy * (std::pow(x0,4.) + std::pow(x0,3.)*x1 + x0*std::pow(x1,3.) + std::pow(x1,4.));
                IntY3 += dx * (std::pow(y0,4.) + std::pow(y0,3.)*y1 + y0*std::pow(y1,3.) + std::pow(y1,4.));
>>>>>>> f7fb785e

        pos0 = pos1;

      }

<<<<<<< HEAD
      Int1 /= 2.;
      IntX /= 6.;
      IntY /= -6.;
      IntXY /= 24.;
      IntX2 /= 12.;
      IntY2 /= -12.;

      c_surfaceIntegrals = PolygonSurfaceIntegrals(Int1, IntX, IntY, IntXY, IntX2, IntY2);
=======
            Int1  /= 2.;
            IntX  /= 6.;
            IntY  /= -6.;
            IntXY /= 24.;
            IntX2 /= 12.;
            IntY2 /= -12.;
            IntX2Y /= 60.;
            IntY2X /= -60.;
            IntX3 /= 20.;
            IntY3 /= -20.;

            c_surfaceIntegrals = PolygonSurfaceIntegrals(Int1, IntX, IntY, IntXY, IntX2, IntY2, IntX2Y, IntY2X, IntX3, IntY3);
>>>>>>> f7fb785e

    }

    PolygonSurfaceIntegrals FrPolygon::GetSurfaceIntegrals() const {
      return c_surfaceIntegrals;
    }

    double FrPolygon::GetSurfaceIntegral(IntegrandType type) const {
      return c_surfaceIntegrals.GetSurfaceIntegral(type);
    }

//        bool FrPolygon::CheckBoundaryPolygon(FrClippingPlane *plane) const {
//
//            auto valid = !m_polygon.empty();
//
//            for (auto& heh : m_polygon) {
//                auto P1 = m_mesh->point(m_mesh->from_vertex_handle(heh));
//                auto distance = plane->GetDistance(P1);
//                valid &= (distance<1E-8);
//            }
//
//            return false;
//        }

    bool FrPolygon::CheckPlanar() const {

      auto plane = GetPlane();

      bool planar = true;

      for (auto &vertex : m_vertexList) {
        auto distance = plane.GetDistanceToPoint(vertex, NWU);
        planar &= (distance < 1E-4);
      }

      return planar;
    }

    bool FrPolygon::IsPlanar() const {
      return c_planar;
    }

    std::vector<Position> FrPolygon::GetVertexInPlane() const {
      std::vector<Position> vertexInPlane;

      auto plane = GetPlane();

      for (auto &vertex : m_vertexList) {
        auto pos = plane.GetFrame().GetPointPositionInFrame(vertex, NWU);
        vertexInPlane.push_back(pos);
      }

      return vertexInPlane;
    }

    geom::FrPlane FrPolygon::GetPlane() const {
      return geom::FrPlane(m_vertexList, NWU);
    }

    Fr2DAABB FrPolygon::GetBoundingBox() const {
      Fr2DAABB bbox;

      //FIXME : plutôt utiliser GetVertexInPlane? --> semi-OOBB?

      bbox.xmin = m_vertexList[0].GetX();
      bbox.xmax = m_vertexList[0].GetX();
      bbox.ymin = m_vertexList[0].GetY();
      bbox.ymax = m_vertexList[0].GetY();

      for (auto &vertex : m_vertexList) {
        bbox.xmin = fmin(bbox.xmin, vertex.GetX());
        bbox.xmax = fmax(bbox.xmax, vertex.GetX());
        bbox.ymin = fmin(bbox.ymin, vertex.GetY());
        bbox.ymax = fmax(bbox.ymax, vertex.GetY());
      }
      return bbox;
    }


  } // end namespace frydom::mesh

} // end namespace frydom<|MERGE_RESOLUTION|>--- conflicted
+++ resolved
@@ -61,13 +61,8 @@
 
       assert(IsPlanar());
 
-<<<<<<< HEAD
-      double Int1, IntX, IntY, IntXY, IntX2, IntY2;
+            double Int1, IntX, IntY, IntXY, IntX2, IntY2, IntX2Y, IntY2X, IntX3, IntY3;
       Int1 = IntX = IntY = IntXY = IntX2 = IntY2 = 0;
-=======
-            double Int1, IntX, IntY, IntXY, IntX2, IntY2, IntX2Y, IntY2X, IntX3, IntY3;
-            Int1 = IntX = IntY = IntXY = IntX2 = IntY2 = 0;
->>>>>>> f7fb785e
 
       Position pos0, pos1;
       double x0, x1, y0, y1;
@@ -97,47 +92,30 @@
         IntX += dy * (px * px - x0 * x1);
         IntY += dx * (py * py - y0 * y1);
 //                    IntXY += dy * (py * a + 2 * px * (x0 * y0 + x1 * y1));
-<<<<<<< HEAD
         IntXY += dy * (py * px * px + y0 * x0 * x0 + y1 * x1 * x1);
         IntX2 += dy * a * px;
         IntY2 += dx * b * py;
-=======
-                IntXY += dy * (py * px*px + y0*x0*x0 + y1*x1*x1);
-                IntX2 += dy * a * px;
-                IntY2 += dx * b * py;
                 IntX2Y += dy * (py* std::pow(px,3.) + 3.*std::pow(x0,3.)*y0 + 3.*std::pow(x1,3.)*y1 - x0*x0*x1*y1 - x0*x1*x1*y0);
                 IntY2X += dx * (px* std::pow(py,3.) + 3.*std::pow(y0,3.)*x0 + 3.*std::pow(y1,3.)*x1 - y0*y0*y1*x1 - y0*y1*y1*x0);
                 IntX3 += dy * (std::pow(x0,4.) + std::pow(x0,3.)*x1 + x0*std::pow(x1,3.) + std::pow(x1,4.));
                 IntY3 += dx * (std::pow(y0,4.) + std::pow(y0,3.)*y1 + y0*std::pow(y1,3.) + std::pow(y1,4.));
->>>>>>> f7fb785e
 
         pos0 = pos1;
 
       }
 
-<<<<<<< HEAD
       Int1 /= 2.;
       IntX /= 6.;
       IntY /= -6.;
       IntXY /= 24.;
       IntX2 /= 12.;
       IntY2 /= -12.;
-
-      c_surfaceIntegrals = PolygonSurfaceIntegrals(Int1, IntX, IntY, IntXY, IntX2, IntY2);
-=======
-            Int1  /= 2.;
-            IntX  /= 6.;
-            IntY  /= -6.;
-            IntXY /= 24.;
-            IntX2 /= 12.;
-            IntY2 /= -12.;
             IntX2Y /= 60.;
             IntY2X /= -60.;
             IntX3 /= 20.;
             IntY3 /= -20.;
 
             c_surfaceIntegrals = PolygonSurfaceIntegrals(Int1, IntX, IntY, IntXY, IntX2, IntY2, IntX2Y, IntY2X, IntX3, IntY3);
->>>>>>> f7fb785e
 
     }
 
