// ==========================================================================
// FRyDoM - frydom-ce.org
//
// Copyright (c) Ecole Centrale de Nantes (LHEEA lab.) and D-ICE Engineering.
// All rights reserved.
//
// Use of this source code is governed by a GPLv3 license that can be found
// in the LICENSE file of FRyDoM.
//
// ==========================================================================

#ifndef FRYDOM_FRMESHTRAITS_H
#define FRYDOM_FRMESHTRAITS_H

#include <iostream>

#include "OpenMesh/Core/IO/MeshIO.hh"
#include "OpenMesh/Core/Mesh/TriMesh_ArrayKernelT.hh"

using namespace OpenMesh;

namespace frydom {
<<<<<<< HEAD
  namespace mesh {


    enum IntegrandType {
      // TODO: voir http://www.drdobbs.com/when-enum-just-isnt-enough-enumeration-c/184403955 pour une meilleure
      // gestion des enums
          UNDEFINED_INTEGRAND,
      POLY_1,
      POLY_X,
      POLY_Y,
      POLY_Z,
      POLY_YZ,
      POLY_XZ,
      POLY_XY,
      POLY_X2,
      POLY_Y2,
      POLY_Z2,
      POLY_X3,
      POLY_Y3,
      POLY_Z3,
      POLY_X2Y,
      POLY_Y2Z,
      POLY_Z2X,
=======
    namespace mesh {


        enum IntegrandType {
            // TODO: voir http://www.drdobbs.com/when-enum-just-isnt-enough-enumeration-c/184403955 pour une meilleure
            // gestion des enums
                    UNDEFINED_INTEGRAND,
            POLY_1,
            POLY_X,
            POLY_Y,
            POLY_Z,
            POLY_YZ,
            POLY_XZ,
            POLY_XY,
            POLY_X2,
            POLY_Y2,
            POLY_Z2,
            POLY_X3,
            POLY_Y3,
            POLY_Z3,
            POLY_X2Y,
            POLY_Y2Z,
            POLY_Z2X,
            POLY_Y2X,
>>>>>>> f7fb785e
//            INFINITE_DEPTH_GREEN_FUNCTION, // TODO : en parler avec Camille et Lucas et PYW
//            FINITE_DEPTH_GREEN_FUNCTION
    };

    enum VertexPosition {  // N'a a priori de sens que lors de la decoupe... Mettre dans FrMeshClipper ?
      // On pourrait du coup plutot utiliser les fonctions d'ajout dynamique de proprietes !!
          VP_ABOVE_SURFACE = 0,
      VP_ON_SURFACE = 1,
      VP_UNDER_SURFACE = 2,
      VP_UNDEFINED = -1
    };

    struct FrMeshTraits : public DefaultTraits {
      typedef Vec3d Point;

      VertexAttributes(Attributes::Normal |
                       Attributes::Status
      );

      FaceAttributes(Attributes::Normal |
                     Attributes::TAGGED |
                     Attributes::FEATURE |
                     Attributes::Status
      );

      HalfedgeAttributes(Attributes::PrevHalfedge |
                         Attributes::Status |
                         Attributes::TAGGED
      );

      EdgeAttributes(Attributes::Status);

      EdgeTraits
      {
       private:
        double m_length = 0.0;

       public:
        EdgeT() {}

        const double GetLength() const {
          return m_length;
        }

        void SetLength(double length) {
          m_length = length;
        }

      };

      FaceTraits
      {
       private:
        Point m_center = {0.0, 0.0, 0.0};

        struct SurfaceIntegrals {
          double m_int_1 = 0.; // TODO: calculer int_1, pas fait encore

          double m_int_x = 0.;
          double m_int_y = 0.;
          double m_int_z = 0.;

          double m_int_yz = 0.;
          double m_int_xz = 0.;
          double m_int_xy = 0.;

          double m_int_x2 = 0.;
          double m_int_y2 = 0.;
          double m_int_z2 = 0.;

          double m_int_x3 = 0.;
          double m_int_y3 = 0.;
          double m_int_z3 = 0.;

          double m_int_x2y = 0.;
          double m_int_y2z = 0.;
          double m_int_z2x = 0.;
        };

        SurfaceIntegrals m_integrals;

       public:
        FaceT() {}

        const Point &Center() const { return m_center; }

        /// This function sets the position of the face centroid.
        void SetCenter(const Point &center) { m_center = center; }

        /// This function gives the surface integral of a face.
        const double GetSurfaceIntegral(
            IntegrandType type) const { // TODO: abandonner les enums pour les integrandes et preferer les accessors voir mieux, des fonctors...
          switch (type) {
            case POLY_1:
              return m_integrals.m_int_1; // This is the surface area...
            case POLY_X:
              return m_integrals.m_int_x;
            case POLY_Y:
              return m_integrals.m_int_y;
            case POLY_Z:
              return m_integrals.m_int_z;
            case POLY_YZ:
              return m_integrals.m_int_yz;
            case POLY_XZ:
              return m_integrals.m_int_xz;
            case POLY_XY:
              return m_integrals.m_int_xy;
            case POLY_X2:
              return m_integrals.m_int_x2;
            case POLY_Y2:
              return m_integrals.m_int_y2;
            case POLY_Z2:
              return m_integrals.m_int_z2;
            case POLY_X3:
              return m_integrals.m_int_x3;
            case POLY_Y3:
              return m_integrals.m_int_y3;
            case POLY_Z3:
              return m_integrals.m_int_z3;
            case POLY_X2Y:
              return m_integrals.m_int_x2y;
            case POLY_Y2Z:
              return m_integrals.m_int_y2z;
            case POLY_Z2X:
              return m_integrals.m_int_z2x;
            case UNDEFINED_INTEGRAND:
              std::cerr << "Cannot return value of an UNDEFINED_INTEGRAND" << std::endl;
              break;
            default:
              throw std::runtime_error("Cannot return value of an UNDEFINED_INTEGRAND");
          }
        }

        void SetSurfaceIntegral(IntegrandType type, const double &val) {
          switch (type) {
            case POLY_1:
              m_integrals.m_int_1 = val;
              break;
            case POLY_X:
              m_integrals.m_int_x = val;
              break;
            case POLY_Y:
              m_integrals.m_int_y = val;
              break;
            case POLY_Z:
              m_integrals.m_int_z = val;
              break;
            case POLY_YZ:
              m_integrals.m_int_yz = val;
              break;
            case POLY_XZ:
              m_integrals.m_int_xz = val;
              break;
            case POLY_XY:
              m_integrals.m_int_xy = val;
              break;
            case POLY_X2:
              m_integrals.m_int_x2 = val;
              break;
            case POLY_Y2:
              m_integrals.m_int_y2 = val;
              break;
            case POLY_Z2:
              m_integrals.m_int_z2 = val;
              break;
            case POLY_X3:
              m_integrals.m_int_x3 = val;
              break;
            case POLY_Y3:
              m_integrals.m_int_y3 = val;
              break;
            case POLY_Z3:
              m_integrals.m_int_z3 = val;
              break;
            case POLY_X2Y:
              m_integrals.m_int_x2y = val;
              break;
            case POLY_Y2Z:
              m_integrals.m_int_y2z = val;
              break;
            case POLY_Z2X:
              m_integrals.m_int_z2x = val;
              break;
            case UNDEFINED_INTEGRAND:
              std::cerr << "Cannot return value of an UNDEFINED_INTEGRAND" << std::endl;
              break;
            default:
              throw std::runtime_error("Cannot return value of an UNDEFINED_INTEGRAND");
          }
        }

      };

      VertexTraits
      {
       private:
        VertexPosition m_position = VP_UNDEFINED;
        // Remarque: pour les doubles noeuds, on utilisera les attributs de feature sur les elements
        // Il faut etre capable de specifier les features du maillage de maniere externe ou iterne
        // VTK propose un filre permettat a priori de trouver les features d'un maillage

       public:
        VertexT() {}

        const VertexPosition &Position() const { return m_position; }

        /// This function gives the type of position of the vertex (above/below/on the clipping surface).
        void SetPositionType(VertexPosition vPos) { m_position = vPos; }

        /// This function
        void SetAbove() { m_position = VP_ABOVE_SURFACE; }

        void SetOn() { m_position = VP_ON_SURFACE; }

        void SetUnder() { m_position = VP_UNDER_SURFACE; }

        void SetUndefined() { m_position = VP_UNDEFINED; }

        inline bool IsAbove() const {
          return m_position == VP_ABOVE_SURFACE;
        }

        inline bool IsOn() const {
          return m_position == VP_ON_SURFACE;
        }

        inline bool IsUnder() const {
          return m_position == VP_UNDER_SURFACE;
        }

        inline bool IsUndefined() const {
          return m_position == VP_UNDEFINED;
        }
      };

    };

  } // end namespace frydom::mesh
} // end namespace frydom



#endif //FRYDOM_FRMESHTRAITS_H<|MERGE_RESOLUTION|>--- conflicted
+++ resolved
@@ -20,7 +20,6 @@
 using namespace OpenMesh;
 
 namespace frydom {
-<<<<<<< HEAD
   namespace mesh {
 
 
@@ -44,32 +43,7 @@
       POLY_X2Y,
       POLY_Y2Z,
       POLY_Z2X,
-=======
-    namespace mesh {
-
-
-        enum IntegrandType {
-            // TODO: voir http://www.drdobbs.com/when-enum-just-isnt-enough-enumeration-c/184403955 pour une meilleure
-            // gestion des enums
-                    UNDEFINED_INTEGRAND,
-            POLY_1,
-            POLY_X,
-            POLY_Y,
-            POLY_Z,
-            POLY_YZ,
-            POLY_XZ,
-            POLY_XY,
-            POLY_X2,
-            POLY_Y2,
-            POLY_Z2,
-            POLY_X3,
-            POLY_Y3,
-            POLY_Z3,
-            POLY_X2Y,
-            POLY_Y2Z,
-            POLY_Z2X,
             POLY_Y2X,
->>>>>>> f7fb785e
 //            INFINITE_DEPTH_GREEN_FUNCTION, // TODO : en parler avec Camille et Lucas et PYW
 //            FINITE_DEPTH_GREEN_FUNCTION
     };
@@ -160,8 +134,7 @@
         void SetCenter(const Point &center) { m_center = center; }
 
         /// This function gives the surface integral of a face.
-        const double GetSurfaceIntegral(
-            IntegrandType type) const { // TODO: abandonner les enums pour les integrandes et preferer les accessors voir mieux, des fonctors...
+                const double GetSurfaceIntegral(IntegrandType type) const { // TODO: abandonner les enums pour les integrandes et preferer les accessors voir mieux, des fonctors...
           switch (type) {
             case POLY_1:
               return m_integrals.m_int_1; // This is the surface area...
