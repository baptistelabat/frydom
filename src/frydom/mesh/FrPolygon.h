--- conflicted
+++ resolved
@@ -18,7 +18,6 @@
 
 namespace frydom {
 
-<<<<<<< HEAD
   // Forward Declarations
   class Position;
 
@@ -35,18 +34,27 @@
       double m_Int_xy = 0.0;
       double m_Int_x2 = 0.0;
       double m_Int_y2 = 0.0;
+            double m_Int_x2y = 0.0;
+            double m_Int_y2x = 0.0;
+            double m_Int_x3 = 0.0;
+            double m_Int_y3 = 0.0;
 
      public:
 
       PolygonSurfaceIntegrals() = default;
 
-      PolygonSurfaceIntegrals(double Int_1, double Int_x, double Int_y, double Int_xy, double Int_x2, double Int_y2) {
+            PolygonSurfaceIntegrals(double Int_1, double Int_x, double Int_y, double Int_xy, double Int_x2, double Int_y2
+                    , double Int_x2y, double Int_y2x, double Int_x3, double Int_y3) {
         m_Int_1 = Int_1;
         m_Int_x = Int_x;
         m_Int_y = Int_y;
         m_Int_xy = Int_xy;
         m_Int_x2 = Int_x2;
         m_Int_y2 = Int_y2;
+                m_Int_x2y = Int_x2y;
+                m_Int_y2x = Int_y2x;
+                m_Int_x3 = Int_x3;
+                m_Int_y3 = Int_y3;
       }
 
       /// This function gives the surface integral of a mesh.
@@ -64,6 +72,14 @@
             return m_Int_x2;
           case POLY_Y2:
             return m_Int_y2;
+                    case POLY_X2Y:
+                        return m_Int_x2y;
+                    case POLY_Y2X:
+                        return m_Int_y2x;
+                    case POLY_X3:
+                        return m_Int_x3;
+                    case POLY_Y3:
+                        return m_Int_y3;
           default:
             std::cerr << "No integration rule for integrand of type " << type << " for polygons" << std::endl;
             exit(1);
@@ -150,156 +166,6 @@
     };
 
   } // end namespace frydom::mesh
-=======
-    // Forward Declarations
-    class Position;
-
-    namespace mesh {
-
-        typedef std::vector<HalfedgeHandle> Polygon;
-
-        class PolygonSurfaceIntegrals {
-
-        private:
-            double m_Int_1  = 0.0;
-            double m_Int_x  = 0.0;
-            double m_Int_y  = 0.0;
-            double m_Int_xy = 0.0;
-            double m_Int_x2 = 0.0;
-            double m_Int_y2 = 0.0;
-            double m_Int_x2y = 0.0;
-            double m_Int_y2x = 0.0;
-            double m_Int_x3 = 0.0;
-            double m_Int_y3 = 0.0;
-
-        public:
-
-            PolygonSurfaceIntegrals() = default;
-
-            PolygonSurfaceIntegrals(double Int_1, double Int_x, double Int_y, double Int_xy, double Int_x2, double Int_y2
-                    , double Int_x2y, double Int_y2x, double Int_x3, double Int_y3) {
-                m_Int_1 = Int_1;
-                m_Int_x = Int_x;
-                m_Int_y = Int_y;
-                m_Int_xy = Int_xy;
-                m_Int_x2 = Int_x2;
-                m_Int_y2 = Int_y2;
-                m_Int_x2y = Int_x2y;
-                m_Int_y2x = Int_y2x;
-                m_Int_x3 = Int_x3;
-                m_Int_y3 = Int_y3;
-            }
-
-            /// This function gives the surface integral of a mesh.
-            double GetSurfaceIntegral(IntegrandType type) const {
-                switch (type) {
-                    case POLY_1:
-                        return m_Int_1;
-                    case POLY_X:
-                        return m_Int_x;
-                    case POLY_Y:
-                        return m_Int_y;
-                    case POLY_XY:
-                        return m_Int_xy;
-                    case POLY_X2:
-                        return m_Int_x2;
-                    case POLY_Y2:
-                        return m_Int_y2;
-                    case POLY_X2Y:
-                        return m_Int_x2y;
-                    case POLY_Y2X:
-                        return m_Int_y2x;
-                    case POLY_X3:
-                        return m_Int_x3;
-                    case POLY_Y3:
-                        return m_Int_y3;
-                    default:
-                        std::cerr << "No integration rule for integrand of type " << type << " for polygons" << std::endl;
-                        exit(1);
-                }
-
-            }
-
-        };
-
-
-        /**
-         * Class for a 2D Axis Aligned Bounding Box (AABB)
-         */
-        struct Fr2DAABB { // TODO: placer cette classe ailleurs
-            double xmin = 0.;
-            double xmax = 0.;
-            double ymin = 0.;
-            double ymax = 0.;
-        };
-
-        /**
-         * Class for a polygon, based on a set of vertices.
-         * Surface integrals over the surface delimited by the polygon can be computed
-         */
-        class FrPolygon {
-
-        public:
-
-            /// Polygon constructor based on a set of vertices
-            /// \param vertexList list of vertices
-            /// \param fc frame convention (NED/NWU)
-            FrPolygon(const std::vector<Position>& vertexList, FRAME_CONVENTION fc);
-
-            /// Check if the polygon is planar
-            /// \return true if the polygon is planar
-            bool IsPlanar() const;
-
-            /// Get the set of vertices
-            /// \param fc frame convention (NED/NWU)
-            /// \return set of vertices
-            std::vector<Position> GetVertexList(FRAME_CONVENTION fc) const;
-
-            /// Get the area of the surface delimited by the polygon
-            /// \return area (m^2)
-            double GetArea() const;
-
-            /// Get all the surface integrals computed
-            /// \return surface integrals
-            PolygonSurfaceIntegrals GetSurfaceIntegrals() const;
-
-            /// Get the surface integral on the surface delimited by the polygon of the integrand : iint_S type dS
-            /// \param type integrand
-            /// \return surface integral
-            double GetSurfaceIntegral(IntegrandType type) const;
-
-            /// Get the plane passing through all the vertices, (be careful to check that your polygon is planar)
-            /// \return plane related to the polygon
-            geom::FrPlane GetPlane() const;
-
-            /// Get the 2D Axis Aligned Bounding Box of the polygon
-            /// \return
-            Fr2DAABB GetBoundingBox() const;
-
-        private:
-
-            /// Compute the surface integrals over the surface delimited by the polygon
-            void ComputeSurfacePolynomialIntegrals();
-
-            /// Check if the polygon is planar
-            /// \return true if the polygon is planar
-            bool CheckPlanar() const;
-
-            /// Get the position of the vertices in the plane reference frame
-            /// \return vertices in the plane reference frame
-            std::vector<Position> GetVertexInPlane() const;
-
-            PolygonSurfaceIntegrals c_surfaceIntegrals; ///< cached values of the surface integrals over the surface
-                                                        ///< delimited by the polygon
-
-            bool c_planar;                              ///< cached boolean to check if the polygon is planar
-
-            std::vector<Position> m_vertexList;         ///> set of vertices defining the polygon
-
-        };
-
-    } // end namespace frydom::mesh
->>>>>>> f7fb785e
 
 } // end namespace frydom
 #endif //FRYDOM_FRPOLYGONSET_H