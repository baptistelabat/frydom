--- conflicted
+++ resolved
@@ -13,153 +13,6 @@
 #ifndef FRYDOM_FRDYNAMICCABLE_H
 #define FRYDOM_FRDYNAMICCABLE_H
 
-<<<<<<< HEAD
-#include <memory>
-#include "chrono/physics/ChSystem.h"
-#include <frydom/core/FrNode.h>
-#include <chrono_fea/ChVisualizationFEAmesh.h>
-#include <frydom/cable/FrCatenaryLine.h>
-
-#include "chrono_fea/ChBeamSection.h"
-#include "chrono_fea/ChElementCableANCF.h"
-#include "chrono_fea/ChLinkPointFrame.h"
-#include "chrono_fea/ChMesh.h"
-#include "FrCable.h"
-
-// TODO: changer FrDynamicCable en FrANCFCable... --> pouvoir proposer d'autres modeles dynamiques de cable
-
-// TODO: harmoniser entre le cable catenaire et le cable dynamique !!!
-// TODO: faire une classe abstraite de base pour les cables afin d'harmoniser les methodes
-
-// TODO: mettre en place un (de)raffinement automatique...
-
-using namespace chrono::fea;
-
-namespace frydom {
-
-    class FrDynamicCable : public ChMesh, public FrCable {
-
-    private:
-
-        std::shared_ptr<ChNodeFEAxyzD> m_starting_node_fea;
-        std::shared_ptr<ChNodeFEAxyzD> m_ending_node_fea;
-
-        std::shared_ptr<ChBeamSectionCable> m_section;
-
-        double m_rayleighDamping;   ///< Rayleigh damping
-        unsigned int m_nbElements;  ///< Number of elements in the finite element cable model
-
-        bool m_drawCableElements = true;
-        bool m_drawCableNodes = true;
-        double m_drawCableElementRadius = 0.05;
-        double m_drawCableNodeSize = 0.1;
-
-    public:
-        FrDynamicCable() = default;
-        // TODO: faire un constructeur prenant uniquement les parametres du cable (pas les frontieres)
-        // TODO: utiliser l'attribut m_initialized pour eviter de devoir initialiser manuellement (auto lors de l(utilisation
-        // du cable si m_initialized est false)
-
-        // TODO: faire constructeur par copie
-
-        void SetRayleighDamping(const double damping) { m_rayleighDamping = damping; }
-
-        double GetRayleighDamping() const { return m_rayleighDamping; }
-
-        void SetNumberOfElements(const unsigned int nbElements) { m_nbElements = nbElements; }
-
-        unsigned int GetNumberOfElements() const {}
-
-        void SetTargetElementLength() {
-            // TODO: on donne une longueur cible d'element fini et ca calcule une discretisation spatiale basee sur la
-            // longueur du cable ainsi qu'un nombre subsequent d'elements
-        }
-
-        std::shared_ptr<FrForce> GetStartingForce() const {}  // TODO
-
-        std::shared_ptr<FrForce> GetEndingForce() const {}  // TODO
-
-        chrono::ChVector<double> GetTension(const double s) const {}  // TODO
-
-        chrono::ChVector<double> GetAbsPosition(const double s) const {}  // TODO
-
-        chrono::ChVector<double> GetAbsPosition(const int iNode) {
-            auto Node = dynamic_cast<ChNodeFEAxyz*>(GetNode(iNode).get());
-            return Node->GetPos();
-        }
-
-        chrono::ChVector<double> GetStartingNodeTension() const {}  // TODO
-
-        chrono::ChVector<double> GetEndingNodeTension() const {}  // TODO
-
-        double GetCableLength() {
-            double Length = 0;
-            for (int i=0; i<GetNnodes()-1;i++) {
-                Length += (GetAbsPosition(i+1)-GetAbsPosition(i)).Length();
-            }
-        }
-
-
-        std::shared_ptr<ChNodeFEAxyzD> GetStartingNodeFEA() const { return m_starting_node_fea; }
-        std::shared_ptr<ChNodeFEAxyzD> GetEndingNodeFEA() const { return m_ending_node_fea; }
-
-        void SetDrawRadius(const double radius) {
-            m_drawCableElementRadius = radius;
-        }
-
-        void SetDrawNodeSize(const double size) {
-            m_drawCableNodeSize = size;
-        }
-
-        void GenerateAssets() {
-            // Assets for the cable visualisation
-            if (m_drawCableElements) {
-                auto elements_assets = std::make_shared<ChVisualizationFEAmesh>(*this);
-                elements_assets->SetFEMdataType(ChVisualizationFEAmesh::E_PLOT_ELEM_BEAM_MZ);
-                elements_assets->SetColorscaleMinMax(-0.4, 0.4);
-                elements_assets->SetSmoothFaces(true);
-                elements_assets->SetWireframe(false);
-                m_section->SetDrawCircularRadius(m_drawCableElementRadius);
-                ChMesh::AddAsset(elements_assets);
-            }
-
-            // Assets for the nodes
-            if (m_drawCableNodes) {
-                auto node_assets = std::make_shared<ChVisualizationFEAmesh>(*this);
-                node_assets->SetFEMglyphType(ChVisualizationFEAmesh::E_GLYPH_NODE_DOT_POS); // E_GLYPH_NODE_CSYS
-                node_assets->SetFEMdataType(ChVisualizationFEAmesh::E_PLOT_NONE);
-                node_assets->SetSymbolsThickness(m_drawCableNodeSize);
-                node_assets->SetSymbolsScale(0.01);
-                node_assets->SetZbufferHide(false);
-                ChMesh::AddAsset(node_assets);
-            }
-
-        }
-
-        void InitializeSection() {  // TODO: mettre en private
-            m_section = std::make_shared<ChBeamSectionCable>();  // Voir si on utilise pas directement la classe mere pour avoir de la torsion...
-            m_section->SetArea(m_sectionArea);
-            m_section->SetDiameter(GetDiameter());
-            m_section->SetBeamRaleyghDamping(m_rayleighDamping);
-            m_section->SetDensity(GetDensity());
-            m_section->SetYoungModulus(m_youngModulus);
-        }
-
-        void InitializeLinks() {  // TODO: mettre en private
-            auto system = m_startingNode->GetBody()->GetSystem();  // FIXME: il faut que le corps ou le noeud soit deja enregistre...
-
-            // Attach starting FEA node to body
-//            chrono::ChCoordsys<double> starting_relative_pos = m_startingNode->GetRelPos();
-
-            auto hinge_starting_node = std::make_shared<chrono::fea::ChLinkPointFrame>();
-            auto starting_body = dynamic_cast<FrBody*>(m_startingNode->GetBody())->GetSharedPtr();
-//            hinge_starting_node->Initialize(m_starting_node_fea, starting_body, &starting_relative_pos.pos);
-            hinge_starting_node->Initialize(m_starting_node_fea, starting_body);
-            system->Add(hinge_starting_node);
-
-            // Attach starting FEA node to body
-//            chrono::ChCoordsys<double> ending_relative_pos = m_endingNode->GetRelPos();
-=======
 //#include <memory>
 //#include "chrono/physics/ChSystem.h"
 //#include <frydom/core/common/FrNode.h>
@@ -171,7 +24,6 @@
 //#include "chrono_fea/ChLinkPointFrame.h"
 //#include "chrono_fea/ChMesh.h"
 //#include "FrCable.h"
->>>>>>> 91afca39
 
 
 
@@ -181,24 +33,7 @@
 
 
 
-<<<<<<< HEAD
-            // First, creating a catenary line to initialize finite element mesh node positions
-            // TODO: comment on definit q ???
-            double q = GetLinearDensity();
 
-            // TODO: avoir un constructeur pour juste specifier les parametres du cable, pas les frontieres  -->  degager le constructeur par defaut
-            auto catenary_line = FrCatenaryLine(m_startingNode,
-                                                m_endingNode,
-                                                false, // Elasticity is set to false to build the finite element model // FIXME: la simu ne fonctionne pas si on met false (objectif) --> absolument regler ca !!!!
-                                                       // at the specified length
-                                                m_youngModulus,
-                                                m_sectionArea,
-                                                m_cableLength,
-                                                q,
-                                                chrono::ChVector<double>(0, 0, -1));
-=======
-
->>>>>>> 91afca39
 
 
 
