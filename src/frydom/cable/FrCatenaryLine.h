// ==========================================================================
// FRyDoM - frydom-ce.org
//
// Copyright (c) Ecole Centrale de Nantes (LHEEA lab.) and D-ICE Engineering.
// All rights reserved.
//
// Use of this source code is governed by a GPLv3 license that can be found
// in the LICENSE file of FRyDoM.
//
// ==========================================================================


#ifndef FRYDOM_FRCATENARYLINE_H
#define FRYDOM_FRCATENARYLINE_H


#include "FrCable.h"
#include "frydom/core/math/FrVector.h"
#include "frydom/environment/FrFluidType.h"
#include "frydom/asset/FrCatenaryLineAsset.h"


// TODO: prevoir une discretisation automatique pour laquelle on precise la taille cible d'un element
// Servira dans la visu et pour l'application de forces comme Morrison.


namespace frydom {


    // Forward declarations:
    class FrCatenaryForce;
    class FrNode;

    /**
     * \class FrCatenaryLine FrCatenaryLine.h
     * \brief Class for catenary line objects, subclass of FrCable and FrMidPhysicsItem
     * The catenary line can be specified elastic or not. However be careful not to stretch the line if it has been
     * defined as non elastic. Only an elastic line can be stretched !
     * The model for the catenary line is a quasi-static approach, based on uniform distributed load. In water, the
     * uniform load consists of the linear density of the cable and the hydrostatic restoring force per length of cable.
     *
     * Greco, L., "A procedure for the static analysis of cables structures following elastic catenary theory",
     * International Journal of Solids and Structures,pp 1521-1533, 2014
     */
    //TODO: check that the chrono_objects are deleted correctly, when the frydom objects are deleted (assets included)
    class FrCatenaryLine : public FrCable, public FrMidPhysicsItem {

    public:

        enum LINE_SIDE {
            LINE_START,
            LINE_END
        };

    private:

        //--------------------------------------------------------------------------------------------------------------
        // Catenary line properties
        bool m_elastic = true;              ///< Is the catenary line elastic
        mathutils::Vector3d<double> m_t0;   ///< Tension vector at the starting node
        double m_q;                         ///< Uniform distributed load weight (linear density + hydrostatic)
        Direction m_u = {0.,0.,-1.};        ///< Uniform distributed load direction
        //--------------------------------------------------------------------------------------------------------------

        //--------------------------------------------------------------------------------------------------------------
        // Cached values
        FLUID_TYPE c_fluid;                 ///< cached value of the fluid type in which the catenary line is mostly in.
        mathutils::Vector3d<double> c_qvec; ///< cached value of the uniform distributed load : qvec = u.q
        mathutils::Matrix33<double> c_Umat; ///< cached value of the jacobian matrix
        //--------------------------------------------------------------------------------------------------------------

        //--------------------------------------------------------------------------------------------------------------
        // Data for Newton-Raphson solver
        //TODO: Complete the missing doc (FR)
        const double Lmin      = 1e-10;     ///<
        double m_tolerance     = 1e-6;      ///<
        unsigned int m_itermax = 100;       ///<
        double m_relax         = 0.1;       ///<
        //--------------------------------------------------------------------------------------------------------------

        //--------------------------------------------------------------------------------------------------------------
        // Forces to apply to bodies
        std::shared_ptr<FrCatenaryForce> m_startingForce;   ///< Force applied by the catenary line to the body at the
                                                            ///< starting node
        std::shared_ptr<FrCatenaryForce> m_endingForce;     ///< Force applied by the catenary line to the body at the
                                                            ///< ending node
        //--------------------------------------------------------------------------------------------------------------

        //--------------------------------------------------------------------------------------------------------------
        // Asset parameters
        bool is_lineAsset = true;                           ///< Is the line asset shown
        unsigned int m_nbDrawnElements = 40;                ///< Numbers of asset elements depicted
        //--------------------------------------------------------------------------------------------------------------

    public:

        /// Catenary line constructor, using two nodes and catenary line properties
        /// \param startingNode starting node of the catenary line
        /// \param endingNode ending node of the catenary line
        /// \param elastic true if the catenary line is elastic (remember only an elastic line can be stretched !)
        /// \param youngModulus Young modulus of the catenary line
        /// \param sectionArea Section area of the catenary line
        /// \param unstretchedLength Unstretched length of the catenary line
        /// \param linearDensity Uniformly distributed load of the catenary line
        /// \param fluid fluid type in which the catenary line is mostly in
        FrCatenaryLine(const std::shared_ptr<FrNode>& startingNode,
                        const std::shared_ptr<FrNode>& endingNode,
                        bool elastic,
                        double youngModulus,
                        double sectionArea,
                        double unstretchedLength,
                        double linearDensity,
                        FLUID_TYPE fluid
        );

        /// Get the type name of this object
        /// \return type name of this object
        std::string GetTypeName() const override { return "CatenaryLine"; }

        //--------------------------------------------------------------------------------------------------------------
        // Accessors related to the asset

        /// Set the number of asset elements depicted
        /// \param n number of asset elements
        void SetAssetElements(unsigned int n);;

        /// Get the number of asset elements depicted
        /// \return number of asset elements
        unsigned int GetAssetElements();

        //--------------------------------------------------------------------------------------------------------------
        // Accessors related to the embedded Newton-Raphson solver

        /// Set the Newton-Raphson solver tolerance
        /// \param tol solver tolerance
        void SetSolverTolerance(double tol);

        /// Set the Newton-Raphson solver maximum number of iterations
        /// \param maxiter maximum number of iterations
        void SetSolverMaxIter(unsigned int maxiter);

        /// Set the Newton-Raphson initial relaxation factor
        /// \param relax initial relaxation factor
        void SetSolverInitialRelaxFactor(double relax);

        //--------------------------------------------------------------------------------------------------------------
        // TODO: avoir une methode pour detacher d'un noeud ou d'un corps. Dans ce cas, un nouveau noeud fixe est cree a
        // la position courante de la ligne.

        //--------------------------------------------------------------------------------------------------------------
        // Force accessors
        /// Get the starting force of the line
        /// \return the starting force of the line
        std::shared_ptr<FrCatenaryForce> GetStartingForce();

        /// Get the ending force of the line
        /// \return the ending force of the line
        std::shared_ptr<FrCatenaryForce> GetEndingForce();

        // TODO: accessors pour le champ de force distribue
        /// Get the inside line tension at the lagrangian coordinate s, from the starting node to the ending node
        /// \param s lagrangian coordinate
        /// \param fc frame convention (NED/NWU)
        /// \return inside line tension
        Force GetTension(double s, FRAME_CONVENTION fc) const override;

        /// Returns the cartesian tension at the start of the line.
        /// This tension is applied by the line on its node
        /// \param fc frame convention (NED/NWU)
        /// \return tension applied by the line on the starting node
        Force GetStartingNodeTension(FRAME_CONVENTION fc) const;

        /// Returns the cartesian tension at the end of the line.
        /// This tension is applied by the line on its node
        /// \param fc frame convention (NED/NWU)
        /// \return tension applied by the line on the ending node
        Force GetEndingNodeTension(FRAME_CONVENTION fc) const;

        //--------------------------------------------------------------------------------------------------------------
        // Positions accessors
        /// Get the line position at lagrangian coordinate s
        /// \param s lagrangian coordinate
        /// \param fc frame convention (NED/NWU)
        /// \return line position
        Position GetAbsPosition(double s, FRAME_CONVENTION fc) const override;

        /// Get the current chord at lagrangian coordinate s
        /// This is the position of the line if there is no elasticity.
        /// This is given by the catenary equation
        /// \param s lagrangian coordinate
        /// \param fc frame convention (NED/NWU)
        /// \return current unstrained chord
        Position GetUnstrainedChord(double s, FRAME_CONVENTION fc) const;

        /// Get the current elastic increment at lagrangian coordinate s
        /// \param s lagrangian coordinate
        /// \param fc frame convention (NED/NWU)
        /// \return current elastic increment
        Position GetElasticIncrement(double s, FRAME_CONVENTION fc) const;

        /// Returns the current cable length by line discretization
        /// \return stretched cable length
        double GetStretchedLength() const override;

        /// Get the position residual.
        /// This is the difference between the end line position calculated using catenary equation and the effective
        /// geometrical position (position of the ending node)
        /// \param fc frame convention (NED/NWU)
        /// \return position residual
        Position get_residual(FRAME_CONVENTION fc) const;

        //--------------------------------------------------------------------------------------------------------------
        // solving methods
        /// Solve the nonlinear catenary equation for line tension using a Relaxed Newton-Raphson solver
        void solve();

        /// Guess the line tension from line boundary positions
        /// Used to initialize the Newton-Raphson algorithm.
        /// \see FrCatenaryLine_::solve()
        void guess_tension();

        //--------------------------------------------------------------------------------------------------------------
        // Initialize - Update - Finalize methods
        /// Catenary line initialization method
        void Initialize() override;

<<<<<<< HEAD
        /// Initialize the log
        void InitializeLog() override;

        /// Catenary line update method
        /// \param time time of the simulation
        void Update(double time) override;
=======
        /// Update internal time and time step for dynamic behaviour of the cable
        /// \param time time of the simulation
        // TODO: Transfer it to FrCable?
        void UpdateTime(double time);
>>>>>>> d476a16c

        /// Update the length of the cable if unrolling speed is defined.
        void UpdateState() override;

        /// Method called at the send of a time step. Logging may be used here
        void StepFinalize() override;

        //--------------------------------------------------------------------------------------------------------------
    private :

        /// Catenary line update method
        /// \param time time of the simulation
        void Compute(double time) override;

        /// Cached function to compute ||t(s)|| - u.t(s)
        /// \param s lagrangian coordinate
        /// \return rho function value
        double _rho(double s) const;

        /// Compute the jacobian matrix with respect to tension using its analytical expression
        /// \return jacobian matrix
        mathutils::Matrix33<double> analytical_jacobian() const;


        friend void FrCatenaryLineAsset::Initialize();

    };

    std::shared_ptr<FrCatenaryLine>
    make_catenary_line(const std::shared_ptr<FrNode> &startingNode, const std::shared_ptr<FrNode> &endingNode,
                       FrOffshoreSystem *system, bool elastic, double youngModulus, double sectionArea,
                       double unstretchedLength, double linearDensity, FLUID_TYPE fluid);

}// end namespace frydom

#endif //FRYDOM_FRCATENARYLINE_H<|MERGE_RESOLUTION|>--- conflicted
+++ resolved
@@ -224,19 +224,8 @@
         /// Catenary line initialization method
         void Initialize() override;
 
-<<<<<<< HEAD
         /// Initialize the log
         void InitializeLog() override;
-
-        /// Catenary line update method
-        /// \param time time of the simulation
-        void Update(double time) override;
-=======
-        /// Update internal time and time step for dynamic behaviour of the cable
-        /// \param time time of the simulation
-        // TODO: Transfer it to FrCable?
-        void UpdateTime(double time);
->>>>>>> d476a16c
 
         /// Update the length of the cable if unrolling speed is defined.
         void UpdateState() override;
