// ==========================================================================
// FRyDoM - frydom-ce.org
//
// Copyright (c) Ecole Centrale de Nantes (LHEEA lab.) and D-ICE Engineering.
// All rights reserved.
//
// Use of this source code is governed by a GPLv3 license that can be found
// in the LICENSE file of FRyDoM.
//
// ==========================================================================


#ifndef FRYDOM_FRCABLE_H
#define FRYDOM_FRCABLE_H


#include "frydom/core/math/FrVector.h"
#include "frydom/core/common/FrConvention.h"
#include "frydom/core/common/FrTreeNode.h"
#include "frydom/logging/FrLoggable.h"


namespace frydom {

  // Forward declaration
  class FrNode;

  class FrCableProperties {

   private:

<<<<<<< HEAD
    // Cable properties
    // FIXME: mettre des valeurs par defaut non verolees !!!
    double m_section = 0.05;                    ///< Section area of the cable, in m²
    double m_youngModulus = 3.1416E10;          ///< Young modulus of the cable, in Pa
    double m_linearDensity = 616.538;           ///< Linear density of the cable, in kg/m
    double m_rayleighDamping = 0;               ///< Rayleigh damping of the cable (for dynamic cable only)
//        double m_breakingTension = 0;               ///< breaking tension, in N (for visualization purpose for now)
=======
        // Cable properties
        // FIXME: mettre des valeurs par defaut non verolees !!!
        double m_section = 0.05;                    ///< Section area of the cable, in m²
        double m_youngModulus = 3.1416E10;          ///< Young modulus of the cable, in Pa
        double m_linearDensity = 616.538;           ///< Linear density of the cable, in kg/m
        double m_rayleighDamping = 0;               ///< Rayleigh damping of the cable (for dynamic cable only)
        double m_breakingTension = 0;               ///< breaking tension, in N (for visualization purpose for now)
>>>>>>> f7fb785e

   public:

    /// Default constructor
    FrCableProperties() = default;

    /// Cable properties constructor from Young modulus, diameter and linear density
    /// \param diameter diameter of the cable, in m
    /// \param linearDensity Linear density of the cable, in kg/m
    /// \param youngModulus Young modulus of the cable, in Pa
    /// \param elastic Is the cable elastic (for catenary lines only)
    FrCableProperties(double diameter, double linearDensity, double youngModulus);

    // cable properties accessors
    ///Set the Young modulus of the cable
    /// \param E Young modulus
    void SetYoungModulus(double E);

    /// Get the Young modulus of the cable
    /// \return Young modulus
    double GetYoungModulus() const;

    /// Set the section area of the cable
    /// \param A section area
    void SetSectionArea(double A);

    /// Get the section area of the cable
    /// \return section area
    double GetSectionArea() const;

    /// Set the section area through the diameter of the cable
    /// \param d diameter
    void SetDiameter(double d);

    /// Get the diameter of the cable
    /// \return diameter
    double GetDiameter() const;

    void SetEA(double EA);

    /// Get the product of the Young modulus and the section area
    /// \return product of the Young modulus and the section area
    double GetEA() const;

    /// Set the linear density of the cable
    /// \param lambda linear density
    void SetLinearDensity(double lambda);

    /// Get the linear density of the cable
    /// \return linear density
    double GetLinearDensity() const;

    /// Set the density of the cable (lambda = A.rho)
    /// \param rho density
    void SetDensity(double rho);

    /// Get the density of the cable
    /// \return density
    double GetDensity() const;

<<<<<<< HEAD
  };
=======
        /// Set the breeaking tension of the cable
        /// \param breakingTension Breaking tension value
        void SetBreakingTension(double breakingTension);

        /// Return the breaking tension of the cable
        double GetBreakingTension() const;

    };
>>>>>>> f7fb785e

  std::shared_ptr<FrCableProperties> make_cable_properties();

  std::shared_ptr<FrCableProperties>
  make_cable_properties(double diameter, double linearDensity, double youngModulus);


  /**
   * \class FrCable FrCable.h
   * \brief Abstract base class for cables, superclass of FrCatenaryLine and
   * FrDynamicCable .
   * This means cables are updated between bodies and links.
   * A cable is connected to two nodes : a starting node and an ending node. Nodes are contained by at
   * least one body, and used to connect bodies to other components (cables, links,etc.)
   * \see FrCatenaryLine, FrDynamicCable, FrNode
   *
   */
  class FrCable {

   protected:

    //--------------------------------------------------------------------------------------------------------------
    // time cached values
    double m_time = 0.;                         ///< cached value of the simulation time
    double m_time_step = 0.;                    ///< cached value of the simulation time step

    //--------------------------------------------------------------------------------------------------------------
    // Nodes
    std::shared_ptr<FrNode> m_startingNode;       ///< starting node
    std::shared_ptr<FrNode> m_endingNode;         ///< ending node

    //--------------------------------------------------------------------------------------------------------------
    // Cable properties
    std::shared_ptr<FrCableProperties> m_properties;    ///< Cable properties (section, Young modulus, linear density, etc.)

    double m_unstrainedLength = 100;                    ///< Unstrained length of the cable in m
    double m_unrollingSpeed = 0;                        ///< linear unrolling speed of the cable in m/s
//        double m_breakingTension = 0;                       ///< breaking tension in N (for visualization purpose for now)

   public:

    /// FrCable constructor, using two nodes
    /// \param startingNode starting node
    /// \param endingNode ending node
    FrCable(const std::shared_ptr<FrNode> &startingNode,
            const std::shared_ptr<FrNode> &endingNode);

    /// FrCable constructor, using two nodes and cable properties
    /// \param startingNode starting node
    /// \param endingNode ending node
    /// \param properties cable properties
    /// \param unstrainedLength unstrained length, in m
    FrCable(const std::shared_ptr<FrNode> &startingNode,
            const std::shared_ptr<FrNode> &endingNode,
            const std::shared_ptr<FrCableProperties> &properties,
            double unstrainedLength);

    void Initialize();

    //--------------------------------------------------------------------------------------------------------------

    /// Set the cable properties (section, Young modulus, linear density, etc.)
    /// \param prop Cable properties
    void SetCableProperties(const std::shared_ptr<FrCableProperties> prop);

    /// Get the cable properties (section, Young modulus, linear density, etc.)
    /// \return prop Cable properties
    std::shared_ptr<FrCableProperties> GetCableProperties() const;

    /// Set the unstrained length of the cable
    /// \param L unstrained length
    void SetUnstrainedLength(double L);

    /// Get the unstrained length of the cable
    /// \return unstrained length
    double GetUnstrainedLength() const;

    /// Set the linear unrolling speed of the cable in m/s
    void SetUnrollingSpeed(double unrollingSpeed);

    /// Get the linear unrolling speed of the cable in m/s
    double GetUnrollingSpeed() const;

    //--------------------------------------------------------------------------------------------------------------
    // Node accessors
    /// Set the starting node of the cable
    /// \param startingNode starting node
    void SetStartingNode(const std::shared_ptr<FrNode> startingNode);

    /// Get the starting node of the cable
    /// \return starting node
    std::shared_ptr<FrNode> GetStartingNode() const;

    /// Set the ending node of the cable
    /// \param endingNode ending node
    void SetEndingNode(const std::shared_ptr<FrNode> endingNode);

    /// Get the ending node of the cable
    /// \return ending node
    std::shared_ptr<FrNode> GetEndingNode() const;

    //--------------------------------------------------------------------------------------------------------------
    // pure virtual methods

    /// Get the inside line tension at the lagrangian coordinate s, from the starting node to the ending node
    /// \param s lagrangian coordinate
    /// \param fc frame convention (NED/NWU)
    /// \return inside line tension
    virtual Force GetTension(double s, FRAME_CONVENTION fc) const = 0;

    /// Get the line position at lagrangian coordinate s
    /// \param s lagrangian coordinate
    /// \param fc frame convention (NED/NWU)
    /// \return line position
    virtual Position GetNodePositionInWorld(double s, FRAME_CONVENTION fc) const = 0;

    /// Get the strained length of the cable
    /// \return strained length
    virtual double GetStrainedLength() const;

//    protected:
//
//        virtual void InitBreakingTension();
//
//    public:
//
//        //--------------------------------------------------------------------------------------------------------------
//        /// Set the breaking tension of the cable (for visualization purpose only for now)
//        /// \param tension breaking tension
//        void SetBreakingTension(double tension);
//
//        /// Get the breaking tension of the cable
//        /// \return breaking tension
//        double GetBreakingTension() const;

    /// Update internal time and time step for dynamic behaviour of the cable
    /// \param time time of the simulation
    virtual void UpdateTime(double time);

    /// Update the length of the cable if unrolling speed is defined.
    virtual void UpdateState();

//    FrOffshoreSystem *GetSystem() const;

  };


}  // end namespace frydom


#endif //FRYDOM_FRCABLE_H<|MERGE_RESOLUTION|>--- conflicted
+++ resolved
@@ -29,23 +29,13 @@
 
    private:
 
-<<<<<<< HEAD
     // Cable properties
     // FIXME: mettre des valeurs par defaut non verolees !!!
     double m_section = 0.05;                    ///< Section area of the cable, in m²
     double m_youngModulus = 3.1416E10;          ///< Young modulus of the cable, in Pa
     double m_linearDensity = 616.538;           ///< Linear density of the cable, in kg/m
     double m_rayleighDamping = 0;               ///< Rayleigh damping of the cable (for dynamic cable only)
-//        double m_breakingTension = 0;               ///< breaking tension, in N (for visualization purpose for now)
-=======
-        // Cable properties
-        // FIXME: mettre des valeurs par defaut non verolees !!!
-        double m_section = 0.05;                    ///< Section area of the cable, in m²
-        double m_youngModulus = 3.1416E10;          ///< Young modulus of the cable, in Pa
-        double m_linearDensity = 616.538;           ///< Linear density of the cable, in kg/m
-        double m_rayleighDamping = 0;               ///< Rayleigh damping of the cable (for dynamic cable only)
-        double m_breakingTension = 0;               ///< breaking tension, in N (for visualization purpose for now)
->>>>>>> f7fb785e
+    double m_breakingTension = 0;               ///< breaking tension, in N (for visualization purpose for now)
 
    public:
 
@@ -106,18 +96,14 @@
     /// \return density
     double GetDensity() const;
 
-<<<<<<< HEAD
+    /// Set the breeaking tension of the cable
+    /// \param breakingTension Breaking tension value
+    void SetBreakingTension(double breakingTension);
+
+    /// Return the breaking tension of the cable
+    double GetBreakingTension() const;
+
   };
-=======
-        /// Set the breeaking tension of the cable
-        /// \param breakingTension Breaking tension value
-        void SetBreakingTension(double breakingTension);
-
-        /// Return the breaking tension of the cable
-        double GetBreakingTension() const;
-
-    };
->>>>>>> f7fb785e
 
   std::shared_ptr<FrCableProperties> make_cable_properties();
 
@@ -175,6 +161,8 @@
             const std::shared_ptr<FrCableProperties> &properties,
             double unstrainedLength);
 
+//        /// Default destructor
+//        ~FrCable();
     void Initialize();
 
     //--------------------------------------------------------------------------------------------------------------
@@ -260,8 +248,6 @@
     /// Update the length of the cable if unrolling speed is defined.
     virtual void UpdateState();
 
-//    FrOffshoreSystem *GetSystem() const;
-
   };
 
 
