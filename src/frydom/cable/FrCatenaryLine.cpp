// ==========================================================================
// FRyDoM - frydom-ce.org
//
// Copyright (c) Ecole Centrale de Nantes (LHEEA lab.) and D-ICE Engineering.
// All rights reserved.
//
// Use of this source code is governed by a GPLv3 license that can be found
// in the LICENSE file of FRyDoM.
//
// ==========================================================================


#include "FrCatenaryLine.h"

#include "frydom/core/common/FrNode.h"
#include "FrCatenaryForce.h"
#include "frydom/core/body/FrBody.h"
#include "frydom/environment/FrEnvironment.h"


namespace frydom {

    FrCatenaryLine::FrCatenaryLine(const std::shared_ptr<FrNode> &startingNode,
                                     const std::shared_ptr<FrNode> &endingNode, bool elastic, double youngModulus,
                                     double sectionArea, double unstretchedLength, double linearDensity,
                                     FLUID_TYPE fluid) :
                                     m_elastic(elastic), m_q(linearDensity), c_fluid(fluid), m_u(0.,0.,-1.),
                                     FrCable(startingNode, endingNode, unstretchedLength, youngModulus, sectionArea, linearDensity),
                                     FrMidPhysicsItem() {}

//    FrCatenaryLineAsset *FrCatenaryLine::GetLineAsset() const {
//        return m_lineAsset.get();
//    }

    void FrCatenaryLine::SetAssetElements(unsigned int n) {
        m_nbDrawnElements = n;
    }

    unsigned int FrCatenaryLine::GetAssetElements() {
        return m_nbDrawnElements;
    }

    void FrCatenaryLine::SetSolverTolerance(double tol) {
        m_tolerance = tol;
    }

    void FrCatenaryLine::SetSolverMaxIter(unsigned int maxiter) {
        m_itermax = maxiter;
    }

    void FrCatenaryLine::SetSolverInitialRelaxFactor(double relax) {
        m_relax = relax;
    }

    void FrCatenaryLine::guess_tension() {

        Position p0pL = GetEndingNode()->GetPositionInWorld(NWU) - GetStartingNode()->GetPositionInWorld(NWU);
        auto lx = p0pL[0];
        auto ly = p0pL[1];
        auto lz = p0pL[2];

        auto chord_length = p0pL.norm();
        auto v = m_u.cross(p0pL/chord_length).cross(m_u);

        double lambda = 0;
        if (m_cableLength <= chord_length) {
            lambda = 0.2;
        } else if ( (m_u.cross(p0pL)).norm() < 1e-4 ) {
            lambda = 1e6;
        } else {
            lambda = sqrt(3. * (m_cableLength*m_cableLength - lz*lz) / (lx*lx + ly*ly));
        }

        auto fu = - 0.5 * m_q * (lz / tanh(lambda) - m_cableLength);
        auto fv = 0.5 * m_q * sqrt(lx*lx + ly*ly) / lambda;

        m_t0 = fu * m_u + fv * v;
    }

    Force FrCatenaryLine::GetTension(double s, FRAME_CONVENTION fc) const {
        Force tension = m_t0 - c_qvec * s;
        if(IsNED(fc)) {internal::SwapFrameConvention(tension);}
        return tension;
    }

    std::shared_ptr<FrCatenaryForce> FrCatenaryLine::GetStartingForce() {
        return m_startingForce;
    }

    std::shared_ptr<FrCatenaryForce> FrCatenaryLine::GetEndingForce() {
        return m_endingForce;
    }

    Force FrCatenaryLine::GetStartingNodeTension(FRAME_CONVENTION fc) const {
        Force t0 = m_t0;
        if(IsNED(fc)) {internal::SwapFrameConvention(t0);}
        return t0;
    }

    Force FrCatenaryLine::GetEndingNodeTension(FRAME_CONVENTION fc) const {
        Force t0 = m_t0 - c_qvec * m_cableLength;
        if(IsNED(fc)) {internal::SwapFrameConvention(t0);}
        return -t0;
    }

    double FrCatenaryLine::_rho(double s) const {
        auto t0_qS = GetTension(s, NWU);
        return t0_qS.norm() - m_u.dot(t0_qS);
    }

    Position FrCatenaryLine::GetUnstrainedChord(double s, FRAME_CONVENTION fc) const {

        Position pc = - (m_u/m_q) * ( (GetTension(s, NWU)).norm() - m_t0.norm() );
        auto rho_0 = _rho(0.);  // TODO: calculer directement

        if (rho_0 > 0.) {
            auto rho_s = _rho(s);  // TODO: calculer directement
            if (rho_s > 0.) {
                pc += (c_Umat*m_t0 / m_q) * log(rho_s / rho_0);
            }
        }
        if (IsNED(fc)) {internal::SwapFrameConvention(pc);}
        return pc;

    }

    Position FrCatenaryLine::GetElasticIncrement(double s, FRAME_CONVENTION fc) const {
        Position Inc(0.,0.,0.);
        if (m_elastic) {Inc = m_q * s * (m_t0 / m_q - 0.5 * m_u * s) / GetEA();}
        if (IsNED(fc)) {internal::SwapFrameConvention(Inc);}
        return Inc;
    }

    Position FrCatenaryLine::GetAbsPosition(double s, FRAME_CONVENTION fc) const {

        Position pos;
        pos += GetStartingNode()->GetPositionInWorld(fc);
        pos += GetUnstrainedChord(s, fc);
        pos += GetElasticIncrement(s, fc);
        return pos;

    }

    double FrCatenaryLine::GetStretchedLength() const {
        double cl = 0.;
        int n = 1000;

        double ds = m_cableLength / (n-1);
        auto pos_prev = GetAbsPosition(0., NWU);

        for (uint i=0; i<n; ++i) {
            auto s = i*ds;
            auto pos = GetAbsPosition(s, NWU);
            cl += (pos - pos_prev).norm();
            pos_prev = pos;
        }
        return cl;
    }

    Position FrCatenaryLine::get_residual(FRAME_CONVENTION fc) const {
        return GetAbsPosition(m_cableLength, fc) - GetEndingNode()->GetPositionInWorld(fc);
    }

    mathutils::Matrix33<double> FrCatenaryLine::analytical_jacobian() const {
        auto t0n = m_t0.norm();

        auto tL = m_t0 - c_qvec * m_cableLength;
        auto tLn = tL.norm();

        auto rho_0 = _rho(0.);  // TODO: calculer directement
        double ln_q = 0.;
        double rho_L = 0.;
        if (rho_0 > 0.) {
            rho_L = _rho(m_cableLength);  // TODO: calculer directement
            ln_q = log(rho_L/rho_0) / m_q;
        }

        double L_EA = 0.;
        if (m_elastic) L_EA = m_cableLength / GetEA();

        mathutils::Vector3d<double> Ui;
        double Uit0;
        double jac_ij;
        double diff_ln;
        auto jac = mathutils::Matrix33<double>();
        for (uint i=0; i<3; ++i) {
            Ui.x() = c_Umat(i, 0);
            Ui.y() = c_Umat(i, 1);
            Ui.z() = c_Umat(i, 2);

            Uit0 = Ui.dot(m_t0) / m_q;

            for (uint j=i; j<3; ++j) {

                jac_ij = - (tL[j]/tLn - m_t0[j]/t0n) * m_u[i] / m_q;

                if (rho_0 > 0.) {
                    jac_ij += c_Umat.at(i, j) * ln_q;
                    diff_ln = (tL[j]/tLn - m_u[j]) / rho_L - (m_t0[j]/t0n - m_u[j]) / rho_0;
                    jac_ij += Uit0 * diff_ln;
                }

                if ( i==j ) {  // elasticity
                    jac_ij += L_EA;  // L_EA is null if no elasticity
                    jac(i, j)= jac_ij;
                } else {
                    jac(i, j)= jac_ij;
                    jac(j, i)= jac_ij;
                }
            } // end for j
        } // end for i

        return jac;
    }

    void FrCatenaryLine::solve() {

        auto res = get_residual(NWU);
        auto jac = analytical_jacobian();

        jac.Inverse();
        mathutils::Vector3d<double> delta_t0 = jac*(-res);

        m_t0 += m_relax * delta_t0;

        res = get_residual(NWU);
        double err = res.infNorm();

        unsigned int iter = 1;
        while ((err > m_tolerance) && (iter < m_itermax)) {
            iter++;

            res = get_residual(NWU);
            jac = analytical_jacobian();

            jac.Inverse();
            mathutils::Vector3d<double> delta_t0_temp = jac*(-res);

            while (delta_t0.infNorm() < m_relax*delta_t0_temp.infNorm()) {
                m_relax *= 0.5;
                if (m_relax < Lmin) {
                    std::cout << "DAMPING TOO STRONG. NO CATENARY CONVERGENCE." << std::endl;
                }
            }

            delta_t0 = delta_t0_temp;
            m_t0 += m_relax * delta_t0;

            m_relax = std::min(1., m_relax*2.);

            res = get_residual(NWU);
            err = res.infNorm();
        }  // end while

    }

    void FrCatenaryLine::Initialize() {

        m_q = GetLinearDensity() - m_sectionArea * GetSystem()->GetEnvironment()->GetFluidDensity(c_fluid);
        c_qvec = m_q*m_u;

        // Initializing U matrix
        c_Umat.SetIdentity();
        c_Umat -= m_u*(m_u.transpose().eval());

        // First guess for the tension
        // FIXME: supprimer ces initialize de node et mettre en place la séparation des SetupInitial des FrPhysicsItems en fonction des Pre, Mid et Post.
        m_startNode->Initialize();
        m_endNode->Initialize();
        guess_tension();
        solve();

        // Building the catenary forces and adding them to bodies
        if (!m_startingForce) {
            m_startingForce = std::make_shared<FrCatenaryForce>(this, LINE_START);
            auto starting_body = m_startNode->GetBody();
            starting_body->AddExternalForce(m_startingForce);
        }

        if (!m_endingForce) {
            m_endingForce = std::make_shared<FrCatenaryForce>(this, LINE_END);
            auto ending_body = m_endNode->GetBody();
            ending_body->AddExternalForce(m_endingForce);
        }

        // Generate assets for the cable
        if (is_lineAsset) {

            auto lineAsset = std::make_shared<FrCatenaryLineAsset>(this);
            lineAsset->Initialize();
            AddAsset(lineAsset);

        }
    }

<<<<<<< HEAD
    void FrCatenaryLine::Update(double time) {

=======
    void FrCatenaryLine::Compute(double time) {
>>>>>>> d476a16c
        UpdateTime(time);
        UpdateState();

    }

    void FrCatenaryLine::UpdateState() {

        FrCable::UpdateState();
        solve();

    }

    void FrCatenaryLine::InitializeLog() {

        if (IsLogged()) {

            // Build the path to the catenary line log
            auto logPath = m_system->GetPathManager()->BuildPath(this, fmt::format("{}_{}.csv",GetTypeName(),GetShortenUUID()));

            // Add the fields to be logged here
            m_message->AddField<double>("time", "s", "Current time of the simulation",
                                        [this]() { return m_system->GetTime(); });

            m_message->AddField<double>("Stretched Length", "m", "Stretched length of the catenary line",
                                        [this]() { return GetStretchedLength(); });

            m_message->AddField<Eigen::Matrix<double, 3, 1>>
            ("Starting Node Tension","N", fmt::format("Starting node tension in world reference frame in {}",c_logFrameConvention),
                    [this]() {return GetStartingNodeTension(c_logFrameConvention);});

            m_message->AddField<Eigen::Matrix<double, 3, 1>>
            ("Ending Node Tension","N", fmt::format("Ending node tension in world reference frame in {}",c_logFrameConvention),
                    [this]() {return GetEndingNodeTension(c_logFrameConvention);});

            //TODO : logger la position de la ligne pour un ensemble d'abscisses curvilignes?

            // Initialize the message
            FrObject::InitializeLog(logPath);

        }

    }

    void FrCatenaryLine::StepFinalize() {

        FrPhysicsItem::StepFinalize();

        // Serialize and send the log message
        FrObject::SendLog();

    }

    std::shared_ptr<FrCatenaryLine>
    make_catenary_line(const std::shared_ptr<FrNode> &startingNode, const std::shared_ptr<FrNode> &endingNode,
                       FrOffshoreSystem *system, bool elastic, double youngModulus, double sectionArea,
                       double unstretchedLength, double linearDensity, FLUID_TYPE fluid){
        auto CatenaryLine = std::make_shared<FrCatenaryLine>(startingNode, endingNode, elastic, youngModulus,
                                                              sectionArea, unstretchedLength, linearDensity, fluid);
        system->Add(CatenaryLine);
        return CatenaryLine;

    }

}  // end namespace frydom<|MERGE_RESOLUTION|>--- conflicted
+++ resolved
@@ -293,12 +293,7 @@
         }
     }
 
-<<<<<<< HEAD
-    void FrCatenaryLine::Update(double time) {
-
-=======
     void FrCatenaryLine::Compute(double time) {
->>>>>>> d476a16c
         UpdateTime(time);
         UpdateState();
 
