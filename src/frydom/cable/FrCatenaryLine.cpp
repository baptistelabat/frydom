--- conflicted
+++ resolved
@@ -268,54 +268,16 @@
             starting_body->AddExternalForce(m_startingForce);
         }
 
-<<<<<<< HEAD
-    ////////////////////////////////////////////////
-    // Visu
-    ////////////////////////////////////////////////
-
-    void FrCatenaryLine::GenerateAssets() {
-        // Assets for the cable visualisation
-        if (m_drawCableElements) {
-            double ds = m_cableLength/(m_nbDrawnElements-1);
-            auto Pos0 = Body2->TransformPointParentToLocal(GetAbsPosition(0));
-            for (int i=1; i<m_nbDrawnElements; i++){
-                auto Pos1 = Body2->TransformPointParentToLocal(GetAbsPosition(ds*i));
-                auto newLine = std::make_shared<chrono::geometry::ChLineSegment>(Pos0,Pos1);
-                auto newElement = std::make_shared<chrono::ChLineShape>();
-                auto myColor = chrono::ChColor::ComputeFalseColor(GetTension(ds*i).Length(),0,m_maxTension,true);
-                newElement->SetColor(myColor);
-                newElement->SetLineGeometry(newLine);
-                m_cableElements.push_back(newElement);
-                AddAsset(newElement);
-                Pos0 = Pos1;
-            }
-=======
         if (!m_endingForce) {
             m_endingForce = std::make_shared<FrCatenaryForce>(this, LINE_END);
             auto ending_body = m_endNode->GetBody();
             ending_body->AddExternalForce(m_endingForce);
->>>>>>> 91afca39
-        }
-
-<<<<<<< HEAD
-    void FrCatenaryLine::UpdateAsset() {
-        if (m_drawCableElements) {
-            double ds = m_cableLength/(m_nbDrawnElements-1);
-            auto Pos0 = Body2->TransformPointParentToLocal(GetAbsPosition(0));
-            for (int i=1; i<m_nbDrawnElements; i++){
-                auto Pos1 = Body2->TransformPointParentToLocal(GetAbsPosition(i*ds));
-                auto newLine = std::make_shared<chrono::geometry::ChLineSegment>(Pos0,Pos1);
-                m_cableElements[i-1]->SetLineGeometry(newLine);
-                auto myColor = chrono::ChColor::ComputeFalseColor(GetTension(ds*i).Length(),0,m_maxTension,true);
-                m_cableElements[i-1]->SetColor(myColor);
-                Pos0 = Pos1;
-            }
-=======
+        }
+
         // Generate assets for the cable
         if (is_lineAsset and !m_lineAsset) {
             m_lineAsset = std::make_unique<FrCatenaryLineAsset_>(this);
             m_lineAsset->Initialize();
->>>>>>> 91afca39
         }
     }
 
