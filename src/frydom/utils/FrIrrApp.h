--- conflicted
+++ resolved
@@ -38,8 +38,6 @@
         FrIrrCamera* AddCustomCamera(irr::core::vector3df mpos = irr::core::vector3df(0, 0, -8),
                                                                 irr::core::vector3df mtarg = irr::core::vector3df(0, 0, 0));
 
-<<<<<<< HEAD
-=======
         void AddCustomLights(irr::core::vector3df pos1 = irr::core::vector3df(-100.f, -30.f, 30.f),
                              irr::core::vector3df pos2 = irr::core::vector3df(-80.f, -30.f, -30.f),
                              double rad1 = 290,
@@ -47,7 +45,6 @@
                              irr::video::SColorf col1 = irr::video::SColorf(0.7f, 0.7f, 0.7f, 1.0f),
                              irr::video::SColorf col2 = irr::video::SColorf(0.7f, 0.8f, 0.8f, 1.0f)) ;
 
->>>>>>> cd4e3066
         void Run(bool infiniteLoop = true, bool verbose=true, int stepMax = 200) {
             int stepCounter = 0;
 
