// ==========================================================================
// FRyDoM - frydom-ce.org
//
// Copyright (c) Ecole Centrale de Nantes (LHEEA lab.) and D-ICE Engineering.
// All rights reserved.
//
// Use of this source code is governed by a GPLv3 license that can be found
// in the LICENSE file of FRyDoM.
//
// ==========================================================================

#include "FrForce.h"

#include "frydom/asset/FrForceAsset.h"

#include "frydom/IO/FrPathManager.h"


namespace frydom{

    namespace internal {

        FrForceBase::FrForceBase(FrForce *force) : m_frydomForce(force) {}

        void FrForceBase::UpdateState() {

            // Calling the FRyDoM interface for Update
            m_frydomForce->Update(ChTime);

            // Limitation of the force and torque
            if (m_frydomForce->GetLimit()) {

                double limit = m_frydomForce->GetMaxForceLimit();
                double magn = force.Length();
                if (magn > limit) {
                    force *= limit / magn;
                }

                limit = m_frydomForce->GetMaxTorqueLimit();
                magn = m_torque.Length();
                if (magn > limit) {
                    m_torque *= limit / magn;
                }
            }
        }

        void FrForceBase::GetBodyForceTorque(chrono::ChVector<double> &body_force,
                                              chrono::ChVector<double> &body_torque) const {
            body_force = force;    // In absolute coordinates
            body_torque = m_torque; // In body coordinates expressed at COG
        }

        void FrForceBase::GetForceInWorldNWU(Force &body_force) const {
            body_force = internal::ChVectorToVector3d<Force>(force);
        }

        void FrForceBase::GetTorqueInBodyNWU(Torque &body_torque) const {
            body_torque = internal::ChVectorToVector3d<Torque>(m_torque);
        }

        void FrForceBase::SetForceInWorldNWU(const Force &body_force) {
            force = internal::Vector3dToChVector(body_force);
        }

        void FrForceBase::SetTorqueInBodyNWU(const Torque &body_torque) {
            m_torque = internal::Vector3dToChVector(body_torque);
        }

    }  // end namespace frydom::internal


    // FrForce methods implementations

    FrForce::FrForce() {

        SetLogged(true);
        m_chronoForce = std::make_shared<internal::FrForceBase>(this);
<<<<<<< HEAD

=======
        SetLogged(true);
>>>>>>> a226acbb
    }

    void FrForce::Initialize() {

        // This subroutine initializes the object FrForce.

        if (m_showAsset) {
            m_asset->Initialize();
            m_body->AddAsset(m_asset);
        }
    }

    void FrForce::StepFinalize() {

        // Send the message to the logging system
        FrObject::SendLog();

    }

    std::shared_ptr<chrono::ChForce> FrForce::GetChronoForce() {
        return m_chronoForce;
    }

    FrOffshoreSystem* FrForce::GetSystem() {
        return m_body->GetSystem();
    }

    void FrForce::InitializeLog() {

        if (IsLogged()) {

            // Build the path to the force log
            auto logPath = GetSystem()->GetPathManager()->BuildPath(this, fmt::format("{}_{}.csv",GetTypeName(),GetShortenUUID()));

            // Add the fields to be logged
            m_message->AddField<double>("time", "s", "Current time of the simulation",
                                        [this]() { return m_chronoForce->GetChTime(); });

            m_message->AddField<Eigen::Matrix<double, 3, 1>>
            ("Body Force","N", fmt::format("force in body reference frame in {}", c_logFrameConvention),
                    [this]() {return GetForceInBody(c_logFrameConvention);});

            m_message->AddField<Eigen::Matrix<double, 3, 1>>
            ("Body Torque","Nm", fmt::format("torque at COG in body reference frame in {}", c_logFrameConvention),
                    [this]() {return GetTorqueInBodyAtCOG(c_logFrameConvention);});

            m_message->AddField<Eigen::Matrix<double, 3, 1>>
            ("World Force","N", fmt::format("force in world reference frame in {}", c_logFrameConvention),
                    [this]() {return GetForceInWorld(c_logFrameConvention);});

            m_message->AddField<Eigen::Matrix<double, 3, 1>>
            ("World Torque","Nm", fmt::format("torque at COG in world reference frame in {}", c_logFrameConvention),
                    [this]() {return GetTorqueInWorldAtCOG(c_logFrameConvention);});

            // Initialize the message
            FrObject::InitializeLog(logPath);
        }
    }


    bool FrForce::IsForceAsset() {
        return m_showAsset;
    }

    void FrForce::ShowAsset(bool isAsset) {
        m_showAsset = isAsset;
        if (isAsset) {
            assert(m_asset==nullptr);
            m_asset = std::make_shared<FrForceAsset>(this);
        }
    }

    void FrForce::SetMaxForceLimit(double fmax) {
        m_forceLimit = fmax;
    }

    double FrForce::GetMaxForceLimit() const {
        return m_forceLimit;
    }

    void FrForce::SetMaxTorqueLimit(double tmax) {
        m_torqueLimit = tmax;
    }

    double FrForce::GetMaxTorqueLimit() const {
        return m_torqueLimit;
    }

    void FrForce::SetLimit(bool val) {
        m_limitForce = val;
    }

    bool FrForce::GetLimit() const {
        return m_limitForce;
    }

    Position FrForce::GetForceApplicationPointInWorld(FRAME_CONVENTION fc) const {
        return internal::ChVectorToVector3d<Position>(m_chronoForce->GetVpoint());
    }

    Position FrForce::GetForceApplicationPointInBody(FRAME_CONVENTION fc) const {
        return internal::ChVectorToVector3d<Position>(m_chronoForce->GetVrelpoint());
    }

    void FrForce::GetForceInWorld(Force &force, FRAME_CONVENTION fc) const {
        m_chronoForce->GetForceInWorldNWU(force);  // NWU

        if (IsNED(fc)) {
            internal::SwapFrameConvention<Force>(force);
        }
    }

    Force FrForce::GetForceInWorld(FRAME_CONVENTION fc) const {
        Force force;
        GetForceInWorld(force, fc);
        return force;
    }

    void FrForce::GetForceInWorld(double &fx, double &fy, double &fz, FRAME_CONVENTION fc) const {
        auto force = GetForceInWorld(fc);
        fx = force[0];
        fy = force[1];
        fz = force[2];
    }

    void FrForce::GetForceInBody(Force &force, FRAME_CONVENTION fc) const {
        GetForceInWorld(force, fc);
        m_body->ProjectVectorInBody<Force>(force, fc);
    }

    Force FrForce::GetForceInBody(FRAME_CONVENTION fc) const {
        Force force;
        GetForceInBody(force, fc);
        return force;
    }

    void FrForce::GetForceInBody(double &fx, double &fy, double &fz, FRAME_CONVENTION fc) const {
        auto force = GetForceInBody(fc);
        fx = force[0];
        fy = force[1];
        fz = force[2];
    }

    void FrForce::GetTorqueInWorldAtCOG(Torque &torque, FRAME_CONVENTION fc) const {
        GetTorqueInBodyAtCOG(torque, fc);
        m_body->ProjectVectorInWorld<Torque>(torque, fc);
    }

    Torque FrForce::GetTorqueInWorldAtCOG(FRAME_CONVENTION fc) const {
        Torque torque;
        GetTorqueInWorldAtCOG(torque, fc);
        return torque;
    }

    void FrForce::GetTorqueInWorldAtCOG(double &mx, double &my, double &mz, FRAME_CONVENTION fc) const {
        Torque torque = GetTorqueInWorldAtCOG(fc);
        mx = torque[0];
        my = torque[1];
        mz = torque[2];
    }

    void FrForce::GetTorqueInBodyAtCOG(Torque &torque, FRAME_CONVENTION fc) const {
        m_chronoForce->GetTorqueInBodyNWU(torque);

        if (IsNED(fc)) {
            internal::SwapFrameConvention<Torque>(torque);
        }
    }

    Torque FrForce::GetTorqueInBodyAtCOG(FRAME_CONVENTION fc) const {
        Torque torque;
        GetTorqueInBodyAtCOG(torque, fc);
        return torque;
    }

    void FrForce::GetTorqueInBodyAtCOG(double &mx, double &my, double &mz, FRAME_CONVENTION fc) const {
        Torque torque = GetTorqueInBodyAtCOG(fc);
        mx = torque[0];
        my = torque[1];
        mz = torque[2];
    }

    double FrForce::GetForceNorm() const {
        return GetForceInWorld(NWU).norm();
    }

    double FrForce::GetTorqueNormAtCOG() const {
        return GetTorqueInBodyAtCOG(NWU).norm();
    }

    // =================================================================================================================
    // Protected methods implementations
    // =================================================================================================================

    void FrForce::SetForceInWorldAtCOG(const Force &worldForce, FRAME_CONVENTION fc) {

        /// This subroutine sets a force expressed in the world at the CoG body in Chrono.

        auto forceTmp = worldForce;

        // Transformation if not in NWU.
        if (IsNED(fc)) {
            internal::SwapFrameConvention<Force>(forceTmp);  // In NWU
        }

        m_chronoForce->SetForceInWorldNWU(forceTmp);
    }

    void FrForce::SetForceInWorldAtPointInBody(const Force &worldForce, const Position &bodyPos, FRAME_CONVENTION fc) {
        SetForceInWorldAtCOG(worldForce, fc);

        // Calculating the moment created by the force applied at point bodyPos
        Position GP = bodyPos - m_body->GetCOG(fc); // In body coordinates following the fc convention

        Torque body_torque = GP.cross(m_body->ProjectVectorInBody<Force>(worldForce, fc));

        SetTorqueInBodyAtCOG(body_torque, fc);
    }

    void FrForce::SetForceInWorldAtPointInWorld(const Force &worldForce, const Position &worldPos, FRAME_CONVENTION fc) {
        // Getting the local position of the point
        Position bodyPos = m_body->GetPointPositionInBody(worldPos, fc);
        SetForceInWorldAtPointInBody(worldForce, bodyPos, fc);
    }

    void FrForce::SetForceInBody(const Force &bodyForce, FRAME_CONVENTION fc) {
        SetForceInWorldAtCOG(m_body->ProjectVectorInWorld<Force>(bodyForce, fc), fc);
    }

    void FrForce::SetForceInBodyAtPointInBody(const Force& bodyForce, const Position& bodyPos, FRAME_CONVENTION fc) {

        SetForceInWorldAtPointInBody(m_body->ProjectVectorInWorld<Force>(bodyForce, fc), bodyPos, fc);
    }

    void FrForce::SetForceInBodyAtPointInWorld(const Force& bodyForce, const Position& worldPos, FRAME_CONVENTION fc) {
        SetForceInWorldAtPointInWorld(m_body->ProjectVectorInWorld<Force>(bodyForce, fc), worldPos, fc);
    }

    void FrForce::SetTorqueInWorldAtCOG(const Torque& worldTorque, FRAME_CONVENTION fc) {
        SetTorqueInBodyAtCOG(m_body->ProjectVectorInBody<Torque>(worldTorque, fc), fc);
    }

    void FrForce::SetTorqueInBodyAtCOG(const Torque& bodyTorque, FRAME_CONVENTION fc) {

        /// This subroutine sets a torque expressed in the world at the CoG body in Chrono.

        auto torqueTmp = bodyTorque;

        // Transformation if not in NWU.
        if (IsNED(fc)) {
            internal::SwapFrameConvention<Torque>(torqueTmp);  // In NWU
        }

        m_chronoForce->SetTorqueInBodyNWU(torqueTmp);
    }


    void FrForce::SetForceTorqueInWorldAtCOG(const Force& worldForce, const Torque& worldTorque, FRAME_CONVENTION fc) {
        SetForceInWorldAtCOG(worldForce, fc);
        SetTorqueInWorldAtCOG(worldTorque, fc);
    }

    void FrForce::SetForceTorqueInBodyAtCOG(const Force& bodyForce, const Torque& bodyTorque, FRAME_CONVENTION fc) {
        SetForceInBody(bodyForce, fc);
        SetTorqueInBodyAtCOG(bodyTorque, fc);
    }

    void FrForce::SetForceTorqueInWorldAtPointInBody(const Force &worldForce, const Torque &worldTorque,
                                                      const Position &bodyPos, FRAME_CONVENTION fc) {
        SetForceInWorldAtPointInBody(worldForce, bodyPos, fc);
        SetTorqueInBodyAtCOG(GetTorqueInBodyAtCOG(fc) + m_body->ProjectVectorInBody<Torque>(worldTorque, fc), fc);
    }

    void FrForce::SetForceTorqueInWorldAtPointInWorld(const Force &worldForce, const Torque &worldTorque,
                                                       const Position &worldPoint, FRAME_CONVENTION fc) {
        SetForceInWorldAtPointInWorld(worldForce, worldPoint, fc);
        SetTorqueInBodyAtCOG(GetTorqueInBodyAtCOG(fc) + m_body->ProjectVectorInBody<Torque>(worldTorque, fc), fc);
    }

    void FrForce::SetForceTorqueInBodyAtPointInBody(const Force &bodyForce, const Torque &bodyTorque,
                                                     const Position &bodyPos, FRAME_CONVENTION fc) {
        SetForceInBodyAtPointInBody(bodyForce, bodyPos, fc);
        SetTorqueInBodyAtCOG(GetTorqueInBodyAtCOG(fc) + bodyTorque, fc);
    }

    void FrForce::SetForceTorqueInBodyAtPointInWorld(const Force &bodyForce, const Torque &bodyTorque,
                                                      const Position &worldPos, FRAME_CONVENTION fc) {
        SetForceInBodyAtPointInWorld(bodyForce, worldPos, fc);
        SetTorqueInBodyAtCOG(GetTorqueInBodyAtCOG(fc) + bodyTorque, fc);
    }

    FrBody *FrForce::GetBody() const {
        return m_body;
    }

    FrForceAsset *FrForce::GetAsset() {
        return m_asset.get();
    }

    bool FrForce::IsActive() const {return m_isActive;}

    void FrForce::SetActive(bool active) { m_isActive = active;}

    void FrForce::Update(double time) {

        if (IsActive())
            Compute(time);
        else
            SetForceTorqueInBodyAtCOG(Force(), Torque(), NWU);

    }


}  // end namespace frydom<|MERGE_RESOLUTION|>--- conflicted
+++ resolved
@@ -73,13 +73,9 @@
 
     FrForce::FrForce() {
 
+        m_chronoForce = std::make_shared<internal::FrForceBase>(this);
         SetLogged(true);
-        m_chronoForce = std::make_shared<internal::FrForceBase>(this);
-<<<<<<< HEAD
-
-=======
-        SetLogged(true);
->>>>>>> a226acbb
+        
     }
 
     void FrForce::Initialize() {
