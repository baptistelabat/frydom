// ==========================================================================
// FRyDoM - frydom-ce.org
//
// Copyright (c) Ecole Centrale de Nantes (LHEEA lab.) and D-ICE Engineering.
// All rights reserved.
//
// Use of this source code is governed by a GPLv3 license that can be found
// in the LICENSE file of FRyDoM.
//
// ==========================================================================


#ifndef FRYDOM_FRFORCE_H
#define FRYDOM_FRFORCE_H


#include "chrono/physics/ChForce.h"

#include "frydom/core/math/FrVector.h"
#include "frydom/core/common/FrObject.h"


namespace frydom {

    /**
     * \class FrForce_
     * \brief Base class for every external forces on bodies
     */
    class FrForce;

    namespace internal {

        struct _FrForceBase : public chrono::ChForce {

            FrForce *m_frydomForce;
            chrono::ChVector<double> m_torque; // Expressed in body coordinates at COG


            explicit _FrForceBase(FrForce *force);

            void UpdateState() override;

            void GetBodyForceTorque(chrono::ChVector<double> &body_force,
                                    chrono::ChVector<double> &body_torque) const override;

            void GetForceInWorldNWU(Force &body_force) const;

            void GetTorqueInBodyNWU(Torque &body_torque) const;

            void SetForceInWorldNWU(const Force &body_force);

            void SetTorqueInBodyNWU(const Torque &body_torque);

            friend class FrForce_;

        };

    }  // end namespace frydom::internal

    // Forward declaration;
    class FrOffshoreSystem;
    class FrBody;
    class FrNode;
    class FrForceAsset;

    /**
     * \class FrForce_
     * \brief  Class defining an effort with force and torque vector
     */
<<<<<<< HEAD
    class FrForce : public FrObject {
=======
    class FrForce_ : public FrObject_ {
>>>>>>> ccee42b9

    protected:

        FrBody* m_body;                ///< Pointer to the body to which the force is applied

        std::shared_ptr<internal::_FrForceBase> m_chronoForce;     ///< Pointer to the force chrono object

        // Force Asset
        bool m_isForceAsset = false;            ///< A ForceAsset (vector) is displayed if true
        std::shared_ptr<FrForceAsset> m_forceAsset = nullptr;  ///< pointer to the ForceAsset object.

        // Limits on forces to stabilize simulation
        bool m_limitForce = false;              ///< Flag equals to true if the maximum force and torque limit are used, false otherwise
        double m_forceLimit  = 1e20;            ///< Taking very high values by default in case we just set limit to true without
        double m_torqueLimit = 1e20;            ///< setting the values individually.

        std::string m_forceType = "force";      ///< type of force (subclass of FrForce), for logging purpose only

    public:

        /// Default constructor that builds a new force with zero force and torque
        FrForce();

        /// This subroutine initializes the object FrForce.
        void Initialize() override;

        // TODO : boucle de StepFinalize à mettre en place dans FrBody
        void StepFinalize() override;

        /// Virtual function to allow updating the child object from the solver
        /// \param time Current time of the simulation from begining, in seconds
        virtual void Update(double time) = 0;

        /// Return the system to which the force is linked
        /// \return Offshore system object pointer
        FrOffshoreSystem* GetSystem();

        FrBody_* GetBody() const;

        // Logging

        /// Initialize the log
        void InitializeLog();

        // Force Asset
        /// Inquire if a ForceAsset is displayed
        /// \return true if a ForceAsset is displayed
        bool IsForceAsset();

        /// Set if a ForceAsset is to be displayed
        /// \param isAsset true if a ForceAsset is to be displayed
        void SetIsForceAsset(bool isAsset);

        // Force Limits

        /// Define the maximum force amplitude. If the force amplitude is higher to this value
        /// the force is scaled according to the maximum force amplitude
        /// \param fmax Maximum force amplitude, in Newton
        void SetMaxForceLimit(double fmax);

        /// Return the maximum force amplitude
        /// \return Maximum force amplitude, in Newton
        double GetMaxForceLimit() const;

        /// Define the maximum torque amplitude. If the torque amplitude is higher to this value
        /// the torque is scaled according to the maximum torque amplitude
        /// \param tmax Maximum torque amplitude, in N.m
        void SetMaxTorqueLimit(double tmax);

        /// Return the maximum torque amplitude
        /// \return Maximum torque amplitude, in N.m
        double GetMaxTorqueLimit() const;

        /// Define if the maximum amplitude limit for torque and force are used. Setting is true if
        /// the limit are used, false otherwise.
        /// \param val Boolean true/false
        void SetLimit(bool val);

        /// Return true if the maximum limits for torque and force are used, false otherwise
        /// \return Bollean true/false
        bool GetLimit() const;


        // Force Getters

        /// Get the application point of the force, in the world reference frame.
        /// \param fc Frame convention (NED/NWU)
        /// \return position of the application point in the world reference frame.
        Position GetForceApplicationPointInWorld(FRAME_CONVENTION fc) const;

        /// Get the application point of the force, in the body reference frame.
        /// \param fc Frame convention (NED/NWU)
        /// \return position of the application point in the body reference frame.
        Position GetForceApplicationPointInBody(FRAME_CONVENTION fc) const;

        /// Return the force vector at COG in world coordinates with the given convention
        /// \param force Force vector at COG in world coordinates
        /// \param fc Frame convention
        void GetForceInWorld(Force& force, FRAME_CONVENTION fc) const;

        /// Return the force vector at COG in world coordinates with the given convention
        /// \param fc Frame convention
        /// \return Force vector at COG in world coordinates
        Force GetForceInWorld(FRAME_CONVENTION fc) const;

        /// Return the force vector components at COG in world coordinates with the given convention
        /// \param fx x-component of the force vector in world coordinates
        /// \param fy y-component of the force vector in world coordinates
        /// \param fz z-component of the force vector in world coordinates
        /// \param fc Frame convention
        void GetForceInWorld(double& fx, double& fy, double& fz, FRAME_CONVENTION fc) const;

        /// Return the force vector at COG in body coordinates with the given convention
        /// \param force Force vector at COG in body coordinates
        /// \param fc Frame convention
        void GetForceInBody(Force& force, FRAME_CONVENTION fc) const;

        /// Return the force vector at COG in body coordinates with the given convention
        /// \param fc Force vector at COG in body coordinates
        /// \return Frame convention
        Force GetForceInBody(FRAME_CONVENTION fc) const;

        /// Return the force vector components at COG in body coordinates with the given convention
        /// \param fx x-component of the force vector in body coordinates
        /// \param fy y-component of the force vector in body coordinates
        /// \param fz z-component of the force vector in body coordinates
        /// \param fc Frame convention
        void GetForceInBody(double& fx, double& fy, double& fz, FRAME_CONVENTION fc) const;

        /// Return the torque vector at COG in world coordinates with the given convention
        /// \param torque Torque vector at COG in world coordinates
        /// \param fc Frame convention
        void GetTorqueInWorldAtCOG(Torque &torque, FRAME_CONVENTION fc) const;

        /// Return the torque vector at COG in world coordinates with the given convention
        /// \param fc Torque vector at COG in world coordinates
        /// \return Frame convention
        Torque GetTorqueInWorldAtCOG(FRAME_CONVENTION fc) const;

        /// Return the torque vector components at COG in world coordinates with the given convention
        /// \param mx x-component of the torque vector in world coordinates
        /// \param my y-component of the torque vector in world coordinates
        /// \param mz z-component of the torque vector in world coordinates
        /// \param fc Frame convention
        void GetTorqueInWorldAtCOG(double &mx, double &my, double &mz, FRAME_CONVENTION fc) const;

        /// Return the torque vector at COG in body coordinates with the given convention
        /// \param torque Torque vector at COG in body coordinates
        /// \param fc Frame convention
        void GetTorqueInBodyAtCOG(Torque &torque, FRAME_CONVENTION fc) const;

        /// Return the torque vector at COG in body coordinates with the given convention
        /// \param fc Frame convention
        /// \return Torque vector at COG in body coordinates
        Torque GetTorqueInBodyAtCOG(FRAME_CONVENTION fc) const;

        /// Return the torque vector components at COG in body coordinates with given convention
        /// \param mx x-component of the torque vector in body coordinates
        /// \param my y-component of the torque vector in body coordinates
        /// \param mz z-component of the torque vector in body coordinates
        /// \param fc Frame convention
        void GetTorqueInBodyAtCOG(double &mx, double &my, double &mz, FRAME_CONVENTION fc) const;

        /// Return the amplitude of the force
        /// \return Amplitude of the force, in Newton
        double GetForceNorm() const;

        /// Return the amplitude of the torque
        /// \return Amplitude of the torque, in N.m
        double GetTorqueNormAtCOG() const;


    protected:

        // The following methods are to be used in the implementation of Update method to set the force and torque
        // of the force model used

        /// Set the force expressed in world coordinates at COG. It does not generate a torque
        /// \param worldForce Force expressed in world coordinates
        /// \param fc Frame convention
        void SetForceInWorldAtCOG(const Force& worldForce, FRAME_CONVENTION fc);

        /// Set the force expressed in world coordinates applying to a point expressed in body coordinates.
        /// It generates a torque.
        /// \param worldForce Force expressed in world coordinates
        /// \param bodyPos Point position expressed in body coordinates
        /// \param fc Frame convention
        void SetForceInWorldAtPointInBody(const Force& worldForce, const Position& bodyPos, FRAME_CONVENTION fc);

        /// Set the force expressed in world coordinates applying to a point expressed in world coordinates.
        /// It generates a torque.
        /// \param worldForce Force expressend in world coordinates
        /// \param worldPos Point position expressed in world coordinates
        /// \param fc Frame convention
        void SetForceInWorldAtPointInWorld(const Force& worldForce, const Position& worldPos, FRAME_CONVENTION fc);

        /// Set the force at COG expressed in body coordinates. It does not generate a torque.
        /// \param bodyForce Force expressed in body coordinates
        /// \param fc Frame convention
        void SetForceInBody(const Force& bodyForce, FRAME_CONVENTION fc);

        /// Set the force expressed in body coordinates applying to a point expressed in body coordinates.
        /// It generates a torque.
        /// \param bodyForce Force expressed in body coordinates
        /// \param bodyPos Point position expressed in body coordinates
        /// \param fc Frame convention
        void SetForceInBodyAtPointInBody(const Force& bodyForce, const Position& bodyPos, FRAME_CONVENTION fc);

        /// Set the force expressed in body coordinates applying to a point expressed in world coordinates.
        /// It generates a torque.
        /// \param bodyForce Force expressed in body coordinates
        /// \param worldPos Point position expressed in world coordinates
        /// \param fc Frame convention
        void SetForceInBodyAtPointInWorld(const Force& bodyForce, const Position& worldPos, FRAME_CONVENTION fc);

        /// Set the torque expressed in world coordinates and at COG.
        /// \param worldTorque Torque expressed in world coordinates
        /// \param fc Frame convention
        void SetTorqueInWorldAtCOG(const Torque& worldTorque, FRAME_CONVENTION fc);

        /// Set the torque expressed in body coordinates and at COG.
        /// \param bodyTorque Torque expressed in body coordinates
        /// \param fc Frame convention
        void SetTorqueInBodyAtCOG(const Torque& bodyTorque, FRAME_CONVENTION fc);

        /// Set force and torque expressed in world coordinates and at COG.
        /// \param worldForce Force expressed in world coordinates
        /// \param worldTorque Torque expressed in world coordinates
        /// \param fc Frame convention
        void SetForceTorqueInWorldAtCOG(const Force& worldForce, const Torque& worldTorque, FRAME_CONVENTION fc);

        /// Set force and torque expressed in body coordinates and at COG
        /// \param bodyForce Force expressed in body coordinates
        /// \param bodyTorque Torque expressed in body coordinates
        /// \param fc Frame convention
        void SetForceTorqueInBodyAtCOG(const Force& bodyForce, const Torque& bodyTorque, FRAME_CONVENTION fc);

        /// Set force and torque expressed in world coordinates and reduced to a point expressed in body coordinates
        /// \param worldForce Force expressed in world coordinates
        /// \param worldTorque Force expressed in body coordinates
        /// \param bodyPos Point position expressed in body coordinates
        /// \param fc Frame convention
        void SetForceTorqueInWorldAtPointInBody(const Force &worldForce, const Torque &worldTorque,
                                                const Position &bodyPos, FRAME_CONVENTION fc);

        /// Set force and torque expressed in world coordinates and reduced to a point expressed in world coordinates
        /// \param worldForce  Force expressed in world coordinates
        /// \param worldTorque Force expressed in body coordinates
        /// \param worldPoint Point position expressed in world coordinates
        /// \param fc Frame convention
        void SetForceTorqueInWorldAtPointInWorld(const Force &worldForce, const Torque &worldTorque,
                                                 const Position &worldPoint, FRAME_CONVENTION fc);

        /// Set force and torque expressed in body coordinates and reduced to a point expressed in body coordinates
        /// \param bodyForce Force expressed in body coordinates
        /// \param bodyTorque Torque expressed in body coordinates
        /// \param bodyPos Point position expressed in body coordinates
        /// \param fc Frame convention
        void SetForceTorqueInBodyAtPointInBody(const Force &bodyForce, const Torque &bodyTorque,
                                               const Position &bodyPos, FRAME_CONVENTION fc);

        /// Set force and torque expressed in body coordinates and reduced to a point expressed in world coordinates
        /// \param bodyForce Force expressed in body coordinates
        /// \param bodyTorque Torque expressed in body coordinates
        /// \param worldPos Point position expressed in world coordinates
        /// \param fc Frame convention
        void SetForceTorqueInBodyAtPointInWorld(const Force &bodyForce, const Torque &bodyTorque,
                                                const Position &worldPos, FRAME_CONVENTION fc);

        /// Return the force as a chrono object.
        /// \return Force vector as a chrono object
        std::shared_ptr<chrono::ChForce> GetChronoForce();


        friend class FrBody;

    };

}  // end namespace frydom

#endif //FRYDOM_FRFORCE_H<|MERGE_RESOLUTION|>--- conflicted
+++ resolved
@@ -67,11 +67,7 @@
      * \class FrForce_
      * \brief  Class defining an effort with force and torque vector
      */
-<<<<<<< HEAD
     class FrForce : public FrObject {
-=======
-    class FrForce_ : public FrObject_ {
->>>>>>> ccee42b9
 
     protected:
 
@@ -109,7 +105,7 @@
         /// \return Offshore system object pointer
         FrOffshoreSystem* GetSystem();
 
-        FrBody_* GetBody() const;
+        FrBody* GetBody() const;
 
         // Logging
 
