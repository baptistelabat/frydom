// ==========================================================================
// FRyDoM - frydom-ce.org
//
// Copyright (c) Ecole Centrale de Nantes (LHEEA lab.) and D-ICE Engineering.
// All rights reserved.
//
// Use of this source code is governed by a GPLv3 license that can be found
// in the LICENSE file of FRyDoM.
//
// ==========================================================================


#ifndef FRYDOM_FRROTATION_H
#define FRYDOM_FRROTATION_H


#include "chrono/core/ChQuaternion.h"

#include "FrConvention.h"
#include "frydom/core/math/FrEulerAngles.h"
#include "frydom/core/math/FrVector.h"


namespace frydom {

  /**
  * \class FrUnitQuaternion
  * \brief Class for using quaternion.
  */
  class FrUnitQuaternion {
    /// INFO : This quaternion class is only used in FRyDoM to represent rotations, in contrary to Chrono.
    /// The unit quaternion is then ALWAYS defined normalized.

   private:

    chrono::ChQuaternion<double> m_chronoQuaternion;  ///< Chrono class for quaternion,
    ///< Chrono objects are always stored in NWU frame convention

    /// Get the Chrono quaternion object
    /// \return Chrono quaternion object
    const chrono::ChQuaternion<double> &GetChronoQuaternion() const;

    friend class FrRotation;


   public:

    /// Default constructor.
    /// Note that this constructs a {1,0,0,0} unit quaternion, not a null quaternion {0,0,0,0}.
    FrUnitQuaternion();

    /// Constructor from four doubles. The first is the real part, others are i,j,k imaginary parts
    /// the quaternion represented by {q0,q1,q2,q3} MUST be normalized.
    /// \param q0 real part
    /// \param q1 first imaginary part
    /// \param q2 second imaginary part
    /// \param q3 third imaginary part
    /// \param fc frame convention (NED/NWU)
    FrUnitQuaternion(double q0, double q1, double q2, double q3, FRAME_CONVENTION fc);

    /// Constructor from four doubles. The first is the real part, others are i,j,k imaginary parts
    /// \param q0 real part
    /// \param q1 first imaginary part
    /// \param q2 second imaginary part
    /// \param q3 third imaginary part
    /// \param non_normalized bool to check if the quaternion represented by (q0,q1,q2,q3) is already normalized
    /// \param fc frame convention (NED/NWU)
    FrUnitQuaternion(double q0, double q1, double q2, double q3, bool non_normalized, FRAME_CONVENTION fc);

    /// Constructor from a direction and an angle
    /// \param axis direction of the rotation, MUST be normalized
    /// \param angleRAD angle in radians
    /// \param fc frame convention (NED/NWU)
    FrUnitQuaternion(const Direction &axis, double angleRAD, FRAME_CONVENTION fc);

    /// Copy Constructor from an other quaternion
    /// \param other quaternion copied
    FrUnitQuaternion(const FrUnitQuaternion &other);

    /// Set the quaternion real part and imaginary parts,
    /// the quaternion reprented by {q0,q1,q2,q3} MUST be normalized.
    /// \param q0 real part
    /// \param q1 first imaginary part
    /// \param q2 second imaginary part
    /// \param q3 third imaginary part
    /// \param fc frame convention (NED/NWU)
    void Set(double q0, double q1, double q2, double q3,
             FRAME_CONVENTION fc); // TODO : fusionner avec le methode suivante...

    /// Set the quaternion real part and imaginary parts
    /// \param q0 real part
    /// \param q1 first imaginary part
    /// \param q2 second imaginary part
    /// \param q3 third imaginary part
    /// \param non_normalized bool to check if the quaternion represented by (q0,q1,q2,q3) is already normalized
    /// \param fc frame convention (NED/NWU)
    void Set(double q0, double q1, double q2, double q3, bool non_normalized, FRAME_CONVENTION fc);

    /// Set the quaternion using an other quaternion
    /// \param quaternion quaternion
    void Set(const FrUnitQuaternion &quaternion); // TODO : supprimer, on a deja l'operateur =.

    /// Set the quaternion using a direction and an angle
    /// \param axis direction of the rotation, MUST be normalized
    /// \param angleRAD angle in radians
    /// \param fc frame convention (NED/NWU)
    void Set(const Direction &axis, double angleRAD, FRAME_CONVENTION fc);

    /// Set the quaternion using a roration matrix.
    /// The matrix must be orthogonal
    /// \param matrix the 3x3 rotation matrix
    /// \param fc frame convention (NED/NWU)
    void Set(const mathutils::Matrix33<double> &matrix, FRAME_CONVENTION fc);

    /// Set the Quaternion to the null rotation (ie the unit quaternion: {1,0,0,0})
    void SetNullRotation();

    /// Get the quaternion real and imaginary parts.
    /// \param q0 real part
    /// \param q1 first imaginary part
    /// \param q2 second imaginary part
    /// \param q3 third imaginary part
    /// \param fc frame convention (NED/NWU)
    void
    Get(double &q0, double &q1, double &q2, double &q3, FRAME_CONVENTION fc) const; // TODO : renommer en GetComponents

    /// Get the direction and angle of the rotation, represented by the quaternion
    /// \param axis direction of the rotation
    /// \param angleRAD angle in radians
    /// \param fc frame convention (NED/NWU)
    void Get(Direction &axis, double &angleRAD, FRAME_CONVENTION fc) const;  // TODO : renommer en GetAxisAngle

    /// Get the X axis of a coordsystem, given the quaternion which represents
    /// the alignment of the coordsystem. Note that it is assumed that the
    /// quaternion is already normalized.
    /// \param fc frame convention (NED/NWU)
    /// \return X axis
    Direction GetXAxis(FRAME_CONVENTION fc) const;

    /// Get the Y axis of a coordsystem, given the quaternion which represents
    /// the alignment of the coordsystem. Note that it is assumed that the
    /// quaternion is already normalized.
    /// \param fc frame convention (NED/NWU)
    /// \return Y axis
    Direction GetYAxis(FRAME_CONVENTION fc) const;

    /// Get the Z axis of a coordsystem, given the quaternion which represents
    /// the alignment of the coordsystem. Note that it is assumed that the
    /// quaternion is already normalized.
    /// \param fc frame convention (NED/NWU)
    /// \return Z axis
    Direction GetZAxis(FRAME_CONVENTION fc) const;


    // Operators

    /// Assignment operator: copy from another quaternion.
    /// \param other quaternion to be assigned
    /// \return the quaternion assigned
    FrUnitQuaternion &operator=(const FrUnitQuaternion &other);

    /// Operator for quaternion product: A*B means the typical quaternion product.
    /// Notes:
    /// - since unit quaternions can represent rotations, the product can represent a
    ///   concatenation of rotations as:
    ///        frame_rotation_2to0 = frame_rotation_1to0 * frame_rotation_2to1
    /// - pay attention to operator low precedence (see C++ precedence rules!)
    /// - quaternion product is not commutative.
    /// \param other quaternion to be multiplied
    /// \return product of quaternions
    FrUnitQuaternion operator*(const FrUnitQuaternion &other) const;
    // TODO : definir un operateur * template pour les vecteurs

    /// Operator for quaternion product and assignment:
    /// A*=B means A'=A*B, with typical quaternion product.
    /// Notes:
    /// - since unit quaternions can represent rotations, the product can represent a
    ///   post-concatenation of a rotation in a kinematic chain.
    /// - quaternion product is not commutative.
    /// \param other quaternion to be multiplied
    /// \return product of quaternions
    FrUnitQuaternion &operator*=(const FrUnitQuaternion &other);

    /// Quaternions comparison operator.
    /// \param other other FrUnitQuaternion to compare
    /// \return true if FrUnitQuaternion are equals, false otherwise
    bool operator==(const FrUnitQuaternion &other) const;

    bool IsApprox(const FrUnitQuaternion &other, double prec = 1e-8) const;

    bool IsZero(double prec = 1e-8) const;

    /// Rotate a templated vector A, of type Vector, of a rotation,
    /// on the basis of this quaternion: res=p*[0,A]*p'
    /// \tparam Vector template of the vector argument
    /// \param vector vector to be rotated
    /// \param fc frame convention (NED/NWU)
    /// \return rotated vector
    template<class Vector>
    Vector
    Rotate(const Vector &vector, FRAME_CONVENTION fc) const {  // TODO : voir si on a pas qqch de plus optimise...
      auto vectorTmp = vector;

      if (IsNED(fc)) internal::SwapFrameConvention<Vector>(vectorTmp);

      auto chronoVector = internal::Vector3dToChVector(vectorTmp);

      vectorTmp = internal::ChVectorToVector3d<Vector>(m_chronoQuaternion.Rotate(chronoVector));

      if (IsNED(fc)) internal::SwapFrameConvention<Vector>(vectorTmp);

      return vectorTmp;
    }

    /// Apply rotation before this rotation.
    /// It corresponds to applying a rotation to the parent and must be expressed in the current parent frame
    /// Practically, this is a left rotation composition
    void RotateInParent(const FrUnitQuaternion &leftQuaternion);

    /// Apply rotation after this rotation.
    /// It corresponds to applying a rotation to the target frame and must be expressed in the current target frame
    /// Practically, this is a right rotation composition
    void RotateInFrame(const FrUnitQuaternion &rightQuaternion);

    /// Inverse the quaternion to get its inverse in place (its vectorial part changes sign).
    /// \return the quaternion conjugate in place
    FrUnitQuaternion &Inverse();

    /// Get the inverse of the quaternion
    /// \return the quaternion inverse
    FrUnitQuaternion GetInverse() const;

    /// Get the 3x3 matrix as a rotation matrix corresponding
    /// to the rotation expressed by the quaternion.
    /// \return 3x3 rotation matrix
    mathutils::Matrix33<double> GetRotationMatrix() const;

    /// Get the 3x3 matrix as a rotation matrix corresponding
    /// to the rotation expressed by the quaternion inverse.
    /// \return 3x3 rotation matrix
    mathutils::Matrix33<double> GetInverseRotationMatrix() const;
    // FIXME : les 4 methodes suivantes sont-elles vraiment utiles ??? De maniere generale dans FRyDoM, on ne manipule
    // que rarement directement les matrices de rotation ...

    /// Compute the left multiplication of a 3x3 matrix A, by the 3x3 rotation matrix corresponding
    ///  to the rotation expressed by the quaternion : res = A * R(quat)
    /// \param matrix 3x3 matrix to be multiplied
    /// \return 3x3 matrix, solution of A * R(quat)
    mathutils::Matrix33<double> LeftMultiply(const mathutils::Matrix33<double> &matrix) const;

    /// Compute the right multiplication of a 3x3 matrix A, by the 3x3 rotation matrix corresponding
    ///  to the rotation expressed by the quaternion : res = R(quat) * A
    /// \param matrix 3x3 matrix to be multiplied
    /// \return 3x3 matrix, solution of R(quat) * A
    mathutils::Matrix33<double> RightMultiply(const mathutils::Matrix33<double> &matrix) const;

    /// Compute the left multiplication of a 3x3 matrix A, by the 3x3 rotation matrix corresponding
    ///  to the rotation expressed by the quaternion inverse : res = A * Rc(quat)
    /// \param matrix 3x3 matrix to be multiplied
    /// \return 3x3 matrix, solution of A * Rc(quat)
    mathutils::Matrix33<double> LeftMultiplyInverse(const mathutils::Matrix33<double> &matrix) const;

    /// Compute the right multiplication of a 3x3 matrix A, by the 3x3 rotation matrix corresponding
    ///  to the rotation expressed by the quaternion inverse : res = Rc(quat) * A
    /// \param matrix 3x3 matrix to be multiplied
    /// \return 3x3 matrix, solution of Rc(quat) * A
    mathutils::Matrix33<double> RightMultiplyInverse(const mathutils::Matrix33<double> &matrix) const;


    friend std::ostream &operator<<(std::ostream &os, const FrUnitQuaternion &quaternion);


   private:

    /// Normalize the quaternion
    void Normalize();

    /// Compute the euclidean norm of the quaternion, that is its length or magnitude.
    /// \return the norm of the quaternion
    double Norm() const;

    /// Check if the quaternion represents a rotation (ie its norm == 1).
    bool IsRotation() const;

    std::ostream &cout(std::ostream &os) const;

  };

  /*==================================================================================================================
   *
   * FrRotation
   *
   *
   */

  /**
   * \class FrRotation
   * \brief Class for defining a rotation.
   */
  class FrRotation {

   private:

    FrUnitQuaternion m_frQuaternion;  ///< The internal quaternion.

   public:

    /// Default rotation constructor. This is the null rotation
    FrRotation();

    /// Constructor from a quaternion
    /// \param quaternion Unit quaternion representing the rotation
    explicit FrRotation(FrUnitQuaternion quaternion);

    /// Constructor from axis angle rotation (angle in radians)
    /// \param axis direction of the rotation, MUST be normalized
    /// \param angleRAD angle in radians
    /// \param fc frame convention (NED/NWU)
    FrRotation(const Direction &axis, double angleRAD, FRAME_CONVENTION fc);

    FrRotation(const Direction &xaxis, const Direction &yaxis, const Direction &zaxis, FRAME_CONVENTION fc);

    /// Set the null rotation
    void SetNullRotation();


    // Quaternion representation

    /// Set the quaternion of the rotation
    /// \param quat Unit quaternion representing the rotation
    void Set(const FrUnitQuaternion &quat);

    /// Get the quaternion
    /// \return Unit quaternion representing the rotation
    FrUnitQuaternion &GetQuaternion();

    /// Get the quaternion (const)
    /// \return Unit quaternion representing the rotation
    const FrUnitQuaternion &GetQuaternion() const;


    // Axis angle representation

    /// Set the rotation by axis angle representation (angle in radians)
    /// \param axis direction of the rotation, MUST be normalized
    /// \param angleRAD angle in radians
    /// \param fc frame convention (NED/NWU)
    void SetAxisAngle(const Direction &axis, double angleRAD, FRAME_CONVENTION fc);

    /// Get the rotation by axis angle representation (angle in radians)
    /// \param axis direction of the rotation, normalized
    /// \param angleRAD angle in radians
    /// \param fc frame convention (NED/NWU)
    void GetAxisAngle(Direction &axis, double &angleRAD, FRAME_CONVENTION fc) const;

    /// Get the rotation vector, ie the Angle * Axis vector
    mathutils::Vector3d<double> GetRotationVector(FRAME_CONVENTION fc) const;

    /// Get the axis of the rotation
    /// \param axis direction of the rotation, normalized
    /// \param fc frame convention (NED/NWU)
    void GetAxis(Direction &axis, FRAME_CONVENTION fc);

    /// Get the angle in rotation in space (in radians)
    /// \param angle angle in radians
    void GetAngle(double &angle) const;

    /// Get the angle in rotation in space (in radians)
    /// \return angle in radians
    double GetAngle() const;

    /// Get the rotation matrix representation
    /// \return 3x3 rotation matrix
    mathutils::Matrix33<double> GetRotationMatrix() const;

    /// Get the inverse rotation matrix representation
    /// \return 3x3 inverse rotation matrix
    mathutils::Matrix33<double> GetInverseRotationMatrix() const;

    // Matrix representation

    void Set(const Direction &xaxis, const Direction &yaxis, const Direction &zaxis, FRAME_CONVENTION fc);

    // Euler angles representation

    /// Set the euler angles following the prescribed axis sequence (angles in radians)
    /// Only the Cardan seq is implemented for now
    /// \param phi first angle of the Euler sequence
    /// \param theta second angle of the Euler sequence
    /// \param psi third angle of the Euler sequence
    /// \param seq Euler sequence
    /// \param fc frame convention (NED/NWU)
    void SetEulerAngles_RADIANS(double phi, double theta, double psi, EULER_SEQUENCE seq, FRAME_CONVENTION fc);

    /// Set the euler angles following the prescribed axis sequence (angles in degrees)
    /// Only the Cardan seq is implemented for now
    /// \param phi first angle of the Euler sequence
    /// \param theta second angle of the Euler sequence
    /// \param psi third angle of the Euler sequence
    /// \param seq Euler sequence
    /// \param fc frame convention (NED/NWU)
    void SetEulerAngles_DEGREES(double phi, double theta, double psi, EULER_SEQUENCE seq, FRAME_CONVENTION fc);

    /// Set the cardan angles (angles in radians)
    /// \param phi roll angle
    /// \param theta pitch angle
    /// \param psi yaw angle
    /// \param fc frame convention (NED/NWU)
    void SetCardanAngles_RADIANS(double phi, double theta, double psi, FRAME_CONVENTION fc);

    /// Set the cardan angles (angles in degrees)
    /// \param phi roll angle
    /// \param theta pitch angle
    /// \param psi yaw angle
    /// \param fc frame convention (NED/NWU)
    void SetCardanAngles_DEGREES(double phi, double theta, double psi, FRAME_CONVENTION fc);

    /// Get the euler angles following the prescribed axis sequence (angles in radians)
    /// Only the Cardan seq is implemented for now
    /// \param phi first angle of the Euler sequence
    /// \param theta second angle of the Euler sequence
    /// \param psi third angle of the Euler sequence
    /// \param seq Euler sequence
    /// \param fc frame convention (NED/NWU)
    void GetEulerAngles_RADIANS(double &phi, double &theta, double &psi, EULER_SEQUENCE seq, FRAME_CONVENTION fc) const;

    /// Get the euler angles following the prescribed axis sequence (angles in degrees)
    /// Only the Cardan seq is implemented for now
    /// \param phi first angle of the Euler sequence
    /// \param theta second angle of the Euler sequence
    /// \param psi third angle of the Euler sequence
    /// \param seq Euler sequence
    /// \param fc frame convention (NED/NWU)
    void GetEulerAngles_DEGREES(double &phi, double &theta, double &psi, EULER_SEQUENCE seq, FRAME_CONVENTION fc) const;

    /// Get the cardan angles (angles in radians)
    /// \param phi roll angle
    /// \param theta pitch angle
    /// \param psi yaw angle
    /// \param fc frame convention (NED/NWU)
    void GetCardanAngles_RADIANS(double &phi, double &theta, double &psi, FRAME_CONVENTION fc) const;

    /// Get the cardan angles (angles in degrees)
    /// \param phi roll angle
    /// \param theta pitch angle
    /// \param psi yaw angle
    /// \param fc frame convention (NED/NWU)
    void GetCardanAngles_DEGREES(double &phi, double &theta, double &psi, FRAME_CONVENTION fc) const;

    /// Get the angles of a fixed axis representation (angles in radians)
    /// \param rx
    /// \param ry
    /// \param rz
    /// \param fc frame convention (NED/NWU)
    //             TODO:        NON IMPLEMENTEE
    void GetFixedAxisAngles_RADIANS(double &rx, double &ry, double &rz, FRAME_CONVENTION fc) const;

    /// Get the angles of a fixed axis representation (angles in degrees)
    /// \param rx
    /// \param ry
    /// \param rz
    /// \param fc frame convention (NED/NWU)
    //             TODO:        NON IMPLEMENTEE
    void GetFixedAxisAngles_DEGREES(double &rx, double &ry, double &rz, FRAME_CONVENTION fc) const;


    // Helpers to build rotations

    /// Apply a rotation to the current rotation by the axis angle representation (angle in radians)
    /// \param axis direction of the rotation, MUST be normalized
    /// \param angle angle in radians
    /// \param fc frame convention (NED/NWU)
    /// \return the rotation resulting from the combination of both rotations
    FrRotation &RotAxisAngle_RADIANS(const Direction &axis, double angle, FRAME_CONVENTION fc);

    /// Apply a rotation to the current rotation by the axis angle representation (angle in degrees)
    /// \param axis direction of the rotation, MUST be normalized
    /// \param angle angle in degrees
    /// \param fc frame convention (NED/NWU)
    /// \return the rotation resulting from the combination of both rotations
    FrRotation &RotAxisAngle_DEGREES(const Direction &axis, double angle, FRAME_CONVENTION fc);

    /// Apply a rotation around the X axis to the current rotation (angle in radians)
    /// \param angle angle in radians
    /// \param fc frame convention (NED/NWU)
    /// \return the rotation resulting from the combination of both rotations
    FrRotation &RotX_RADIANS(double angle, FRAME_CONVENTION fc);

    /// Apply a rotation around the X axis to the current rotation (angle in degrees)
    /// \param angle angle in degrees
    /// \param fc frame convention (NED/NWU)
    /// \return the rotation resulting from the combination of both rotations
    FrRotation &RotX_DEGREES(double angle, FRAME_CONVENTION fc);

    /// Apply a rotation around the Y axis to the current rotation (angle in radians)
    /// \param angle angle in radians
    /// \param fc frame convention (NED/NWU)
    /// \return the rotation resulting from the combination of both rotations
    FrRotation &RotY_RADIANS(double angle, FRAME_CONVENTION fc);

    /// Apply a rotation around the Y axis to the current rotation (angle in degrees)
    /// \param angle angle in degrees
    /// \param fc frame convention (NED/NWU)
    /// \return the rotation resulting from the combination of both rotations
    FrRotation &RotY_DEGREES(double angle, FRAME_CONVENTION fc);

    /// Apply a rotation around the Z axis to the current rotation (angle in radians)
    /// \param angle angle in radians
    /// \param fc frame convention (NED/NWU)
    /// \return the rotation resulting from the combination of both rotations
    FrRotation &RotZ_RADIANS(double angle, FRAME_CONVENTION fc);

    /// Apply a rotation around the Z axis to the current rotation (angle in degrees)
    /// \param angle angle in degrees
    /// \param fc frame convention (NED/NWU)
    /// \return the rotation resulting from the combination of both rotations
    FrRotation &RotZ_DEGREES(double angle, FRAME_CONVENTION fc);

    // =============================================================================================================
    // Operators
    // =============================================================================================================

    /// Assign the other rotation to the current rotation
    /// \param other other rotation, to assign
    /// \return assigned rotation
    FrRotation &operator=(const FrRotation &other);

    /// Compose the current rotation with the other. In a matrix form it would be result = this*other.
    /// \param other other rotation, to compose
    /// \return total rotation
    FrRotation operator*(const FrRotation &other) const;

    /// Compose the current rotation with the other inplace. In a matrix form it would be this = this*other.
    /// \param other other rotation, to compose
    /// \return total rotation
    FrRotation &operator*=(const FrRotation &other);

    /// Component-wise comparison operator.
    /// \param other other FrRotation to compare
    /// \return true if FrRotation are equals, false otherwise
    bool operator==(const FrRotation &other) const;

    /// Multiply a matrix by this rotation on the left
    /// \param matrix 3x3 matrix to be multiplied
    /// \return 3x3 matrix solution of the multiplication
    mathutils::Matrix33<double> LeftMultiply(const mathutils::Matrix33<double> &matrix) const;

    /// Multiply a matrix by the inverse of this rotation on the left
    /// \param matrix 3x3 matrix to be multiplied
    /// \return 3x3 matrix solution of the multiplication
    mathutils::Matrix33<double> LeftMultiplyInverse(const mathutils::Matrix33<double> &matrix) const;

    /// Multiply a matrix by this rotation on the right
    /// \param matrix 3x3 matrix to be multiplied
    /// \return 3x3 matrix solution of the multiplication
    mathutils::Matrix33<double> RightMultiply(const mathutils::Matrix33<double> &matrix) const;

    /// Multiply a matrix by the inverse of this rotation on the right
    /// \param matrix 3x3 matrix to be multiplied
    /// \return 3x3 matrix solution of the multiplication
    mathutils::Matrix33<double> RightMultiplyInverse(const mathutils::Matrix33<double> &matrix) const;


    /// Rotate a vector by the current rotation. Templatized method by the type of vector (Position, Velocity... cf FrVector.h)
    /// \tparam Vector template of the vector argument
    /// \param vector vector to be rotated
    /// \param fc frame convention (NED/NWU)
    /// \return rotated vector
    template<class Vector>
    Vector Rotate(const Vector &vector, FRAME_CONVENTION fc) const {
      auto out = m_frQuaternion.Rotate<Vector>(vector, fc);
//            if (IsNED(fc)) internal::SwapFrameConvention<Vector>(out);
      return out;
    }

    /// Apply rotation before this rotation.
    /// It corresponds to applying a rotation to the parent and must be expressed in the current parent frame
    /// Practically, this is a left rotation composition
    void RotateInParent(const FrUnitQuaternion &leftQuaternion);

    /// Apply rotation after this rotation.
    /// It corresponds to applying a rotation to the target frame and must be expressed in the current target frame
    /// Practically, this is a right rotation composition
    void RotateInFrame(const FrUnitQuaternion &rightQuaternion);

    /// Apply rotation before this rotation.
    /// It corresponds to applying a rotation to the parent and must be expressed in the current parent frame
    /// Practically, this is a left rotation composition
    void RotateInParent(const FrRotation &leftRotation);

    /// Apply rotation after this rotation.
    /// It corresponds to applying a rotation to the target frame and must be expressed in the current target frame
    /// Practically, this is a right rotation composition
    void RotateInFrame(const FrRotation &rightRotation);

    /// Get the X axis of the coordinate system obtained by the rotation
    /// \param fc frame convention (NED/NWU)
    /// \return X axis
    Direction GetXAxis(FRAME_CONVENTION fc) const;

    /// Get the Y axis of the coordinate system obtained by the rotation
    /// \param fc frame convention (NED/NWU)
    /// \return Y axis
    Direction GetYAxis(FRAME_CONVENTION fc) const;

    /// Get the Z axis of the coordinate system obtained by the rotation
    /// \param fc frame convention (NED/NWU)
    /// \return Z axis
    Direction GetZAxis(FRAME_CONVENTION fc) const;


    friend std::ostream &operator<<(std::ostream &os, const FrRotation &rotation);


   private:

    std::ostream &cout(std::ostream &os) const;

  };


  namespace internal {

    // Conversion functions between Chrono quaternions and FRyDoM quaternions

    /// Convert a FRyDoM quaternion into a Chrono quaternion
    inline chrono::ChQuaternion<double> Fr2ChQuaternion(const FrUnitQuaternion &frQuaternion) {  // OK
      double q0, q1, q2, q3;
      frQuaternion.Get(q0, q1, q2, q3, NWU);
      return chrono::ChQuaternion<double>(q0, q1, q2, q3);
    }

    /// Convert a Chrono quaternion into a FRyDoM quaternion
    inline FrUnitQuaternion Ch2FrQuaternion(const chrono::ChQuaternion<double> &chQuaternion) {  // OK
      return FrUnitQuaternion(chQuaternion.e0(), chQuaternion.e1(), chQuaternion.e2(), chQuaternion.e3(), NWU);
    }

    /// Swap the frame convention (NED/NWU) of quaternion coefficients
    inline void SwapQuaternionElementsFrameConvention(double &q0, double &q1, double &q2, double &q3) {
      q2 = -q2;
      q3 = -q3;
    }

    /// Swap the frame convention (NED/NWU) of a ChQuaternion
    inline void SwapChQuaternionFrameConvention(chrono::ChQuaternion<double> &quat) {
      quat.e2() = -quat.e2();
      quat.e3() = -quat.e3();
    }

<<<<<<< HEAD
        /// Swap the frame convention (NED/NWU) of a ChQuaternion
        inline void SwapChQuaternionFrameConvention(chrono::ChQuaternion<double>& quat) {
            quat.e2() = -quat.e2();
            quat.e3() = -quat.e3();
        }

        /// Swap the frame convention (NED/NWU) of a ChQuaternion
        inline chrono::ChQuaternion<double> SwapChQuaternionFrameConvention(const chrono::ChQuaternion<double>& quat) {
            auto quaternion = quat;
            SwapChQuaternionFrameConvention(quaternion);
            return quaternion;
        }
=======
    /// Swap the frame convention (NED/NWU) of a ChQuaternion
    inline chrono::ChQuaternion<double> SwapChQuaternionFrameConvention(const chrono::ChQuaternion<double> &quat) {
      auto quaternion = quat;
      SwapChQuaternionFrameConvention(quaternion);
      return quaternion;
    }
>>>>>>> e58b6c65

  }  // end namespace frydom::internal

}  // end namespace frydom



#endif //FRYDOM_FRROTATION_H<|MERGE_RESOLUTION|>--- conflicted
+++ resolved
@@ -647,27 +647,12 @@
       quat.e3() = -quat.e3();
     }
 
-<<<<<<< HEAD
-        /// Swap the frame convention (NED/NWU) of a ChQuaternion
-        inline void SwapChQuaternionFrameConvention(chrono::ChQuaternion<double>& quat) {
-            quat.e2() = -quat.e2();
-            quat.e3() = -quat.e3();
-        }
-
-        /// Swap the frame convention (NED/NWU) of a ChQuaternion
-        inline chrono::ChQuaternion<double> SwapChQuaternionFrameConvention(const chrono::ChQuaternion<double>& quat) {
-            auto quaternion = quat;
-            SwapChQuaternionFrameConvention(quaternion);
-            return quaternion;
-        }
-=======
     /// Swap the frame convention (NED/NWU) of a ChQuaternion
     inline chrono::ChQuaternion<double> SwapChQuaternionFrameConvention(const chrono::ChQuaternion<double> &quat) {
       auto quaternion = quat;
       SwapChQuaternionFrameConvention(quaternion);
       return quaternion;
     }
->>>>>>> e58b6c65
 
   }  // end namespace frydom::internal
 
