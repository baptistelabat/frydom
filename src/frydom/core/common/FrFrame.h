--- conflicted
+++ resolved
@@ -23,7 +23,6 @@
 
 namespace frydom {
 
-<<<<<<< HEAD
   // Forward declaration
   class FrBody;
 
@@ -156,6 +155,12 @@
     /// \param otherFrame T
     void operator*=(const FrFrame &otherFrame);
 
+      bool operator==(const FrFrame& otherFrame) const;
+      bool operator!=(const FrFrame& otherFrame) const;
+
+
+      bool IsApprox(const FrFrame &otherFrame, const double& prec = 1e-8) const;
+      bool IsZero(const double &prec = 1e-8) const;
 
     // Rotation
 
@@ -252,343 +257,6 @@
     /// \param fc frame convention (NED/NWU)
     /// \param localAxis boolean to choose between present frame x axis (true) or parent frame x axis (false)
     void RotX_DEGREES(double angle, FRAME_CONVENTION fc, bool localAxis);
-=======
-    // Forward declaration
-    class FrBody;
-    class FrOffshoreSystem;
-
-
-    /// Class defining a frame from a position and a rotation.
-    ///
-    /// The parent frame is never defined and must be tracked from the context. Indeed, frames may also be thought as
-    /// transforms between frames as they are able to locate a "TO" frame with respect to a "FROM" frame.
-    /// To get position part of a frame, a frame convention must always be given as argument (NWU/NED) but a frame does
-    /// not hold this notion internally as by default, every quantities are always stored in the NWU convention.
-    /// Conversions between conventions are done transparently while calling setters and getters. Note that frame
-    /// convention does not need to be given when manipulating FrRotation objects as these objects does neither hold the
-    /// frame convention notion internally, conversions are also automatic.
-    class FrFrame {
-
-    private:
-        // TODO : wrapper ChFrame avec un FrFrameBase en internal !!
-        chrono::ChFrame<double> m_chronoFrame;   ///< Chrono objects are always stored in NWU frame convention
-
-    public:
-
-        /// Default constructor that builds a new frame with zero position and rotation
-        FrFrame();
-
-        /// Constructor taking a position and a rotation. Position is given in frame convention
-        /// \param pos Position of the frame
-        /// \param rotation Rotation of the frame
-        /// \param fc Frame convention (NED/NWU)
-        FrFrame(const Position &pos, const FrRotation &rotation, FRAME_CONVENTION fc);
-
-        /// Constructor taking a position and a quaternion. Position is given in frame convention
-        /// \param pos Position of the frame
-        /// \param quaternion Quaternion of the frame
-        /// \param fc Frame convention (NED/NWU)
-        FrFrame(const Position &pos, const FrUnitQuaternion& quaternion, FRAME_CONVENTION fc);
-
-        /// Copy Constructor from an other frame
-        /// \param otherFrame Frame to be copied
-        /// \return the new frame
-        FrFrame(const FrFrame& otherFrame);
-
-        // TODO : permettre de definir des parametres de Denavit-Hartenberg modifies...
-
-
-        // Cartesian Position
-        /// Set the position in parent reference frame of the origin of the present frame, using doubles
-        /// \param x X position of the frame
-        /// \param y Y position of the frame
-        /// \param z Z position of the frame
-        /// \param fc Frame convention (NED/NWU)
-        void SetPosition(double x, double y, double z, FRAME_CONVENTION fc);
-
-        /// Set the position in parent reference frame of the origin of the present frame, using a Position
-        /// \param position Position of the frame
-        /// \param fc Frame convention (NED/NWU)
-        void SetPosition(const Position& position, FRAME_CONVENTION fc);
-
-        /// Get the position in parent reference frame of the origin of the present frame
-        /// \param x X position of the frame
-        /// \param y Y position of the frame
-        /// \param z Z position of the frame
-        /// \param fc Frame convention (NED/NWU)
-        void GetPosition(double& x, double& y, double& z, FRAME_CONVENTION fc) const;
-
-        /// Get the position in parent reference frame of the origin of the present frame
-        /// \param position Position of the frame
-        /// \param fc Frame convention (NED/NWU)
-        void GetPosition(Position& position, FRAME_CONVENTION fc) const;
-
-        /// Get the position in parent reference frame of the origin of the present frame
-        /// \param fc Frame convention (NED/NWU)
-        /// \return  the position of the frame
-        Position GetPosition(FRAME_CONVENTION fc) const;
-
-        /// Set the X position in parent reference frame of the origin of the present frame
-        /// \param x X position of the frame
-        /// \param fc Frame convention (NED/NWU)
-        void SetX(double x, FRAME_CONVENTION fc);
-
-        /// Set the Y position in parent reference frame of the origin of the present frame
-        /// \param y Y position of the frame
-        /// \param fc Frame convention (NED/NWU)
-        void SetY(double y, FRAME_CONVENTION fc);
-
-        /// Set the Z position in parent reference frame of the origin of the present frame
-        /// \param z Z position of the frame
-        /// \param fc Frame convention (NED/NWU)
-        void SetZ(double z, FRAME_CONVENTION fc);
-
-        /// Get the X position in parent reference frame of the origin of the present frame
-        /// \param fc Frame convention (NED/NWU)
-        /// \return  the x position of the frame
-        double GetX(FRAME_CONVENTION fc) const;
-
-        /// Get the Y position in parent reference frame of the origin of the present frame
-        /// \param fc Frame convention (NED/NWU)
-        /// \return  the y position of the frame
-        double GetY(FRAME_CONVENTION fc) const;
-
-        /// Get the Z position in parent reference frame of the origin of the present frame
-        /// \param fc Frame convention (NED/NWU)
-        /// \return  the z position of the frame
-        double GetZ(FRAME_CONVENTION fc) const;
-
-        /// Set the position and axis in parent reference frame
-        /// \param pos Position of the frame
-        /// \param e1 direction of the x-axis
-        /// \param e2 direction of the y-axis
-        /// \param e3 direction of the z-axis
-        /// \param fc Frame convention
-        void Set(Position pos, Direction e1, Direction e2, Direction e3, FRAME_CONVENTION fc);
-
-        // Operations
-        /// The '*' operator transforms a coordinate system, so
-        /// transformations can be represented with this syntax:
-        ///  new_frame = tr_frame * old_frame;
-        /// For a sequence of transformations, i.e. a chain of coordinate
-        /// systems, you can also write this (just like you would do with
-        /// a sequence of Denavitt-Hartemberg matrix multiplications!)
-        ///  new_frame = frame1to0 * frame2to1 * frame3to2 * old_frame;
-        /// This operation is not commutative.
-        /// \param otherFrame old_frame
-        /// \return new_frame
-        FrFrame operator*(const FrFrame& otherFrame) const;
-
-        /// Performs post-multiplication of this frame by another
-        /// frame, for example: A*=T means  A'=A*T
-        /// \param otherFrame T
-        void operator*=(const FrFrame& otherFrame);
-
-      bool operator==(const FrFrame& otherFrame) const;
-      bool operator!=(const FrFrame& otherFrame) const;
-
-
-      bool IsApprox(const FrFrame &otherFrame, const double& prec = 1e-8) const;
-      bool IsZero(const double &prec = 1e-8) const;
-
-
-        // Rotation
-
-        /// Set the rotation of the present frame, using FrRotation
-        /// \param rotation Rotation to be set
-        void SetRotation(const FrRotation& rotation);
-
-        /// Set the rotation of the present frame, using FrQuaternion
-        /// \param quaternion Quaternion to be set
-        void SetRotation(const FrUnitQuaternion& quaternion);
-
-        /// Nullify any rotation of the present frame
-        void SetNoRotation();
-
-        /// Nullify any translation of the present frame transformation
-        void SetNoTranslation();
-
-        /// Set the frame transformation to the Identity transformation
-        void SetIdentity();
-
-        /// Get the rotation of the present frame, as FrRotation
-        /// \return the rotation of the frame/transformation frame
-        FrRotation GetRotation() const;
-
-        /// Get the rotation of the present frame, as FrQuaternion
-        /// \return the quaternion of the frame/transformation frame
-        FrUnitQuaternion GetQuaternion() const;
-
-        // FIXME : Du coup en vrai, je ne vois pas l'interet de localAxis ... Retirer ?
-
-
-
-        /// Rotate the present frame around an axis defined in the current frame. This is equivalent to a right
-        /// multiplication of the frame current rotation by the given rotation
-        void RotateInFrame(const FrUnitQuaternion& quaternion);
-
-        /// Rotate the present frame around an axis defined in the current frame. This is equivalent to a right
-        /// multiplication of the frame current rotation by the given rotation
-        void RotateInFrame(const FrRotation& rotation);
-
-        /// Rotate the present frame around an axis defined in the current frame. This is equivalent to a right
-        /// multiplication of the frame current rotation by the given rotation
-        void RotateInFrame(const Direction &direction, double angleRad, FRAME_CONVENTION fc);
-
-        /// Rotate the present frame around an axis defined in the current frame. This is equivalent to a right
-        /// multiplication of the frame current rotation by the given rotation
-        void RotateInFrame(double phiRad, double thetaRad, double psiRad,  EULER_SEQUENCE seq, FRAME_CONVENTION fc);
-
-        /// Rotate the present frame around an axis defined in the current frame. This is equivalent to a right
-        /// multiplication of the frame current rotation by the given rotation
-        void RotateInParent(const FrUnitQuaternion& quaternion);
-
-        /// Rotate the present frame around an axis defined in the current frame. This is equivalent to a right
-        /// multiplication of the frame current rotation by the given rotation
-        void RotateInParent(const FrRotation& rotation);
-
-        /// Rotate the present frame around an axis defined in the current frame. This is equivalent to a right
-        /// multiplication of the frame current rotation by the given rotation
-        void RotateInParent(const Direction &direction, double angleRad, FRAME_CONVENTION fc);
-
-        /// Rotate the present frame around an axis defined in the current frame. This is equivalent to a right
-        /// multiplication of the frame current rotation by the given rotation
-        void RotateInParent(double phiRad, double thetaRad, double psiRad,  EULER_SEQUENCE seq, FRAME_CONVENTION fc);
-
-        /// Translate the present frame along in its own axes
-        void TranslateInFrame(const Translation& translation, FRAME_CONVENTION fc);
-        /// Translate the present frame along in its own axes
-        void TranslateInFrame(const Direction& direction, double distance, FRAME_CONVENTION fc);
-        /// Translate the present frame along in its own axes
-        void TranslateInFrame(double x, double y, double z, FRAME_CONVENTION fc);
-
-        /// Translate the present frame along the world axis
-        void TranslateInParent(const Translation& translation, FRAME_CONVENTION fc);
-        /// Translate the present frame along the world axis
-        void TranslateInParent(const Direction& direction, double distance, FRAME_CONVENTION fc);
-        /// Translate the present frame along the world axis
-        void TranslateInParent(double x, double y, double z, FRAME_CONVENTION fc);
-
-
-        /// Rotate the present frame, around the X axis of the present frame (if localAxis)
-        /// or around the X axis of the parent reference frame otherwise, from a value given in radians.
-        /// \param angle rotation angle in radians
-        /// \param fc frame convention (NED/NWU)
-        /// \param localAxis boolean to choose between present frame x axis (true) or parent frame x axis (false)
-        void RotX_RADIANS(double angle, FRAME_CONVENTION fc, bool localAxis);
-
-        /// Rotate the present frame, around the X axis of the present frame (if localAxis)
-        /// or around the X axis of the parent reference frame otherwise, from a value given in degrees.
-        /// \param angle rotation angle in degrees
-        /// \param fc frame convention (NED/NWU)
-        /// \param localAxis boolean to choose between present frame x axis (true) or parent frame x axis (false)
-        void RotX_DEGREES(double angle, FRAME_CONVENTION fc, bool localAxis);
-
-        /// Rotate the present frame, around the Y axis of the present frame (if localAxis)
-        /// or around the X axis of the parent reference frame otherwise, from a value given in radians.
-        /// \param angle rotation angle in radians
-        /// \param fc frame convention (NED/NWU)
-        /// \param localAxis boolean to choose between present frame y axis (true) or parent frame y axis (false)
-        void RotY_RADIANS(double angle, FRAME_CONVENTION fc, bool localAxis);
-
-        /// Rotate the present frame, around the Y axis of the present frame (if localAxis)
-        /// or around the X axis of the parent reference frame otherwise, from a value given in degrees.
-        /// \param angle rotation angle in degrees
-        /// \param fc frame convention (NED/NWU)
-        /// \param localAxis boolean to choose between present frame y axis (true) or parent frame y axis (false)
-        void RotY_DEGREES(double angle, FRAME_CONVENTION fc, bool localAxis);
-
-        /// Rotate the present frame, around the Z axis of the present frame (if localAxis)
-        /// or around the X axis of the parent reference frame otherwise, from a value given in degrees.
-        /// \param angle rotation angle in radians
-        /// \param fc frame convention (NED/NWU)
-        /// \param localAxis boolean to choose between present frame z axis (true) or parent frame z axis (false)
-        void RotZ_RADIANS(double angle, FRAME_CONVENTION fc, bool localAxis);
-
-        /// Rotate the present frame, around the Z axis of the present frame (if localAxis)
-        /// or around the X axis of the parent reference frame otherwise, from a value given in degrees.
-        /// \param angle rotation angle in degrees
-        /// \param fc frame convention (NED/NWU)
-        /// \param localAxis boolean to choose between present frame z axis (true) or parent frame z axis (false)
-        void RotZ_DEGREES(double angle, FRAME_CONVENTION fc, bool localAxis);
-
-        /// Set the transformation frame to be a rotation around the X axis
-        /// \param angle rotation angle in radians
-        /// \param fc frame convention (NED/NWU)
-        void SetRotX_RADIANS(double angle, FRAME_CONVENTION fc);
-
-        /// Set the transformation frame to be a rotation around the X axis
-        /// \param angle rotation angle in degrees
-        /// \param fc frame convention (NED/NWU)
-        void SetRotX_DEGREES(double angle, FRAME_CONVENTION fc);
-
-        /// Set the transformation frame to be a rotation around the Y axis
-        /// \param angle rotation angle in radians
-        /// \param fc frame convention (NED/NWU)
-        void SetRotY_RADIANS(double angle, FRAME_CONVENTION fc);
-
-        /// Set the transformation frame to be a rotation around the Y axis
-        /// \param angle rotation angle in degrees
-        /// \param fc frame convention (NED/NWU)
-        void SetRotY_DEGREES(double angle, FRAME_CONVENTION fc);
-
-        /// Set the transformation frame to be a rotation around the Z axis
-        /// \param angle rotation angle in radians
-        /// \param fc frame convention (NED/NWU)
-        void SetRotZ_RADIANS(double angle, FRAME_CONVENTION fc);
-
-        /// Set the transformation frame to be a rotation around the Z axis
-        /// \param angle rotation angle in degrees
-        /// \param fc frame convention (NED/NWU)
-        void SetRotZ_DEGREES(double angle, FRAME_CONVENTION fc);
-
-        // TODO : et les angles d'Euler ?
-
-        /// Get the transformation frame, transforming this frame to an other frame
-        /// \param otherFrame other frame from which the transformation frame is searched
-        /// \param fc frame convention (NED/NWU)
-        /// \return the transformation frame
-        FrFrame GetOtherFrameRelativeTransform_WRT_ThisFrame(const FrFrame &otherFrame) const;
-
-        /// Get the transformation frame, transforming an other frame to this frame
-        /// \param otherFrame other frame from which the transformation frame is searched
-        /// \param fc frame convention (NED/NWU)
-        /// \return the transformation frame
-        FrFrame GetThisFrameRelativeTransform_WRT_OtherFrame(const FrFrame &otherFrame) const;
-
-        /// Inverse a frame transformation
-        /// \return the inverse frame transformation
-        FrFrame& Inverse();
-
-        /// Get the inverse of a frame transformation
-        /// \return the inverse frame transformation
-        FrFrame GetInverse() const;
-
-        /// Get the projection of the current frame into the parent frame XY plane so that the new frame share its z axis
-        /// with the parent frame
-        /// \return projected frame
-        FrFrame ProjectToXYPlane(FRAME_CONVENTION fc) const;
-
-        /// Get the frame X axis expressed in the parent frame
-        /// \return the X Direction
-        Direction GetXAxisInParent(FRAME_CONVENTION fc) const;
-
-        /// Get the frame Y axis expressed in the parent frame
-        /// \return the Y Direction
-        Direction GetYAxisInParent(FRAME_CONVENTION fc) const;
-
-        /// Get the frame Z axis expressed in the parent frame
-        /// \return the Z Direction
-        Direction GetZAxisInParent(FRAME_CONVENTION fc) const;
-
-
-        /// Projects a vector expresseed in parent frame into the current frame coordinates
-        /// \return the projected vector
-        template <class Vector>
-        Vector ProjectVectorParentInFrame(const Vector& parentVector, FRAME_CONVENTION fc) const {  // FIXME : et si le vecteur place en entree est en NED ????
-            return GetQuaternion().GetInverse().Rotate<Vector>(parentVector, fc);
-        };
->>>>>>> f7fb785e
 
     /// Rotate the present frame, around the Y axis of the present frame (if localAxis)
     /// or around the X axis of the parent reference frame otherwise, from a value given in radians.
