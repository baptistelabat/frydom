//
// Created by frongere on 06/02/19.
//

#ifndef FRYDOM_FRACTUATOR_H
#define FRYDOM_FRACTUATOR_H

#include <memory>

#include "frydom/core/link/FrLinkBase.h"

namespace frydom {


  // Forward declaration
  class FrLink;

  class FrFunctionBase;

  class FrActuator : public FrLinkBase, public FrLoggable<FrLink>  {

   protected:

    FrLink *m_actuatedLink;


   public:

    FrActuator(const std::string &name, const std::string &type_name, FrLink *actuatedLink);

    /// \return Pointer to the offshore system
    inline FrLink *GetSystem() const {
      return GetParent();
    }

    /// Tells if all constraints of this link are currently turned on or off by the user.
    bool IsDisabled() const override;

    /// User can use this to enable/disable all the constraint of the link as desired.
    void SetDisabled(bool disabled) override;

//        /// Tells if the link is broken, for excess of pulling/pushing.
//        virtual bool IsBroken() const override;
//
//        /// Set the 'broken' status vof this link.
//        virtual void SetBroken(bool broken) override;

    /// Tells if the link is currently active, in general,
    /// that is tells if it must be included into the system solver or not.
    /// This method cumulates the effect of various flags (so a link may
    /// be not active either because disabled, or broken, or not valid)
    bool IsActive() const override;

    /// Set the motor function, to control the motion, velocity or force depending on the control case selected
    /// \param function motor function
    virtual void SetMotorFunction(const FrFunctionBase &function) = 0;

    /// Get the power delivered by the motor
    /// \return power delivered by the motor
    virtual double GetMotorPower() const = 0;


    /// Get the motor force applied on body 1, in the node reference frame
    /// \param fc Frame convention (NED/NWU)
    /// \return motor force applied on Body 1
    virtual Force GetMotorForceInNode(FRAME_CONVENTION fc) const = 0;

    /// Get the motor force applied on body 1, in the body 1 reference frame
    /// \param fc Frame convention (NED/NWU)
    /// \return motor force applied on Body 1
    Force GetMotorForceInBody1(FRAME_CONVENTION fc) const;

    /// Get the motor force applied on body 1, in the body 2 reference frame
    /// \param fc Frame convention (NED/NWU)
    /// \return motor force applied on Body 1
    Force GetMotorForceInBody2(FRAME_CONVENTION fc) const;

    /// Get the motor torque applied on body 1 at the node reference frame origin, in the node reference frame
    /// \param fc Frame convention (NED/NWU)
    /// \return motor torque applied on body 1 at the node reference frame origin
    virtual Torque GetMotorTorqueInNode(FRAME_CONVENTION fc) const = 0;

    /// Get the motor torque applied on body 1 at the body 1 COG, in body 1 reference frame
    /// \param fc Frame convention (NED/NWU)
    /// \return motor torque applied on body 1 at the body 1 COG, in body 1 reference frame
    virtual Torque GetMotorTorqueAtCOGInBody1(FRAME_CONVENTION fc) const;

    /// Get the motor torque applied on body 1 at the body 2 COG, in body 2 reference frame
    /// \param fc Frame convention (NED/NWU)
    /// \return motor torque applied on body 1 at the body 2 COG, in body 2 reference frame
    virtual Torque GetMotorTorqueAtCOGInBody2(FRAME_CONVENTION fc) const;

    /// Get the motor torque applied on body 1 at the the node reference frame origin, in the body 1 reference frame
    /// \param fc Frame convention (NED/NWU)
    /// \return motor torque applied on body 1 at the node reference frame origin
    virtual Torque GetMotorTorqueInBody1(FRAME_CONVENTION fc) const;

    /// Get the motor torque applied on body 2 at the node reference frame origin, in the body 2 reference frame
    /// \param fc Frame convention (NED/NWU)
    /// \return motor torque applied on body 2 at the node reference frame origin
    virtual Torque GetMotorTorqueInBody2(FRAME_CONVENTION fc) const;

   protected:

    chrono::ChLinkBase *GetChronoItem_ptr() const override = 0;


<<<<<<< HEAD
=======
    // Fiends
>>>>>>> 82b191c1
    friend bool FrOffshoreSystem::Add(std::shared_ptr<FrTreeNodeBase>);

    friend void FrOffshoreSystem::Remove(std::shared_ptr<FrTreeNodeBase>);

  };


}  // end namespace frydom


#endif //FRYDOM_FRACTUATOR_H<|MERGE_RESOLUTION|>--- conflicted
+++ resolved
@@ -105,10 +105,7 @@
     chrono::ChLinkBase *GetChronoItem_ptr() const override = 0;
 
 
-<<<<<<< HEAD
-=======
     // Fiends
->>>>>>> 82b191c1
     friend bool FrOffshoreSystem::Add(std::shared_ptr<FrTreeNodeBase>);
 
     friend void FrOffshoreSystem::Remove(std::shared_ptr<FrTreeNodeBase>);
