--- conflicted
+++ resolved
@@ -9,7 +9,6 @@
 //
 // =============================================================================
 
-
 #ifndef FRYDOM_FRPRISMATICLINK_H
 #define FRYDOM_FRPRISMATICLINK_H
 
@@ -19,21 +18,17 @@
 
 namespace frydom {
 
-<<<<<<< HEAD
-    /// Specialized class for prismatic link between two bodies
-=======
+
 
     /**
      * \class FrPrismaticLink
      * \brief Class for defining a prismatic link.
      */
->>>>>>> 163f73f8
     class FrPrismaticLink : public FrLink_ {
 
     private:
         double m_stiffness = 0.; ///> Link linear stiffness
         double m_damping = 0.;   ///> Link linear damping
-
         double m_restLength = 0.;
 
         double m_linkPosition = 0.;
@@ -54,8 +49,11 @@
         /// Get the rest length of the link
         double GetRestLength() const;
 
+
+
         /// Get the direction of the link in world woordinate system
         const Direction GetLinkDirectionInWorld(FRAME_CONVENTION fc) const;
+
 
         /// Get the link position with respect to the rest length
         double GetLinkPosition() const;
@@ -91,8 +89,10 @@
 
     };
 
+
     /// Helper function to make it easy to link two nodes by a prismatic link
     std::shared_ptr<FrPrismaticLink> make_prismatic_link(std::shared_ptr<FrNode_> node1, std::shared_ptr<FrNode_> node2, FrOffshoreSystem_* system);
+
 
 }  // end namespace frydom
 
