--- conflicted
+++ resolved
@@ -816,613 +816,6 @@
         ForceIter       force_begin();
         ConstForceIter  force_begin() const;
 
-<<<<<<< HEAD
-
-        // =============================================================================================================
-        // CONTACT
-        // =============================================================================================================
-
-        /// Set the contact method to SMOOTH
-        /// The system where the body is registered must be consistent
-        void SetSmoothContact();
-
-        /// Set the contact method to NONSMOOTH
-        /// The system where the body is registered must be consistent
-        void SetNonSmoothContact();
-
-        /// Set the contact method (SMOOTH or NONSMOOTH)
-        /// The system where the body is registered must be consistent
-        void SetContactMethod(CONTACT_TYPE contactType);
-
-        /// Get the contact method of this body
-        CONTACT_TYPE GetContactType() const;
-
-        /// Set the collide mode. If true, a collision shape must be set and the body will participate in physical
-        /// collision with other physical collision enabled items
-        void SetCollide(bool isColliding);
-
-        // TODO : ajouter de quoi definir des shapes de collision !!!
-
-        // =============================================================================================================
-        // VISUAL ASSETS
-        // =============================================================================================================
-//        void AssetActive() // TODO
-
-        /// Add a box shape to the body with its dimensions defined in absolute coordinates. Dimensions in meters
-        void AddBoxShape(double xSize, double ySize, double zSize);  // TODO : definir plutot les dimensions dans le repere local du corps...
-
-        /// Add a cylinder shape to the body with its dimensions defined in ???? Dimensions in meters
-        void AddCylinderShape(double radius, double height);  // FIXME : travailler la possibilite de definir un axe... dans le repere local du corps
-
-        /// Add a sphere shape to the body. Dimensions in meters.
-        void AddSphereShape(double radius);  // TODO : permettre de definir un centre en coords locales du corps
-
-        // =============================================================================================================
-        // SPEED LIMITATIONS TO STABILIZE SIMULATIONS
-        // =============================================================================================================
-
-        /// Enable the maximum speed limits in both linear and angular speed (beyond this limit it will be clamped).
-        /// This is useful in virtual reality and real-time simulations, because
-        /// it reduces the risk of bad collision detection.
-        /// The realism is limited, but the simulation is more stable.
-        void ActivateSpeedLimits(bool activate);
-
-        /// Set the maximum linear speed (beyond this limit it will be clamped). In m/s
-        /// This is useful in virtual reality and real-time simulations, because
-        /// it reduces the risk of bad collision detection.
-        /// This speed limit is active only if you set  SetLimitSpeed(true);
-        void SetMaxSpeed(double maxSpeed);
-
-        /// Set the maximum angular speed (beyond this limit it will be clamped). In rad/s
-        /// This is useful in virtual reality and real-time simulations, because
-        /// it reduces the risk of bad collision detection.
-        /// This speed limit is active only if you set  SetLimitSpeed(true);
-        void SetMaxRotationSpeed(double wMax);
-
-        /// [DEBUGGING MODE] Remove the gravity by adding a anti-gravity. This is a debugging method and should not be
-        /// used in projects
-        void RemoveGravity(bool val);
-
-
-        // =============================================================================================================
-        // FORCES
-        // =============================================================================================================
-
-        /// Add an external force to the body
-        void AddExternalForce(std::shared_ptr<FrForce_> force);
-
-        /// Remove an external force to the body
-        void RemoveExternalForce(std::shared_ptr<FrForce_> force);
-
-        /// Remove all forces from the body
-        void RemoveAllForces();
-
-
-        // =============================================================================================================
-        // NODES
-        // =============================================================================================================
-
-        /// Get a new node attached to the body given a frame defined with respect to the body reference frame
-        std::shared_ptr<FrNode_> NewNode(const FrFrame_& localFrame);
-
-        /// Get a new node attached to the body given a position of the node expressed into the body reference frame
-        std::shared_ptr<FrNode_> NewNode(const Position& localPosition);
-
-        /// Get a new node attached to the body given a position of the node expressed into the body reference frame
-        std::shared_ptr<FrNode_> NewNode(double x, double y, double z);
-
-
-        // TODO : permettre de definir un frame a l'aide des parametres de Denavit-Hartenberg modifies ?? --> dans FrFrame_ !
-
-        // =============================================================================================================
-        // COG POSITION
-        // =============================================================================================================
-
-        /// Set the absolute position of the body COG
-        void SetCOGAbsPosition(double x, double y, double z, FRAME_CONVENTION fc);
-
-        /// Set the absolute position of the body COG
-        void SetCOGAbsPosition(Position position, FRAME_CONVENTION fc);
-
-        /// Get the absolute position of the body COG
-        void GetCOGAbsPosition(double& x, double& y, double& z, FRAME_CONVENTION fc) const;
-
-        /// Get the absolute position of the body COG
-        Position GetCOGAbsPosition(FRAME_CONVENTION fc) const;
-
-
-        // =============================================================================================================
-        // BODY POSITION (reference frame)
-        // =============================================================================================================
-
-        /// Set the absolute position of the body reference frame origin
-        void SetAbsPosition(double x, double y, double z, FRAME_CONVENTION fc);
-
-        /// Set the absolute position of the body reference frame origin
-        void SetAbsPosition(const Position& position, FRAME_CONVENTION fc);
-
-        /// Get the absolute position of the body reference frame origin
-        Position GetAbsPosition(FRAME_CONVENTION fc) const;
-
-        /// get the absolute position of the body reference frame origin
-        void GetAbsPosition(Position &position, FRAME_CONVENTION fc) const;
-
-        /// get the absolute position of the body reference frame origin
-        void GetAbsPosition(double &x, double &y, double &z, FRAME_CONVENTION fc) const;
-
-
-        // =============================================================================================================
-        // POSITION OF ANY BODY FIXED POINT
-        // =============================================================================================================
-
-        /// Get the absolute position of a point defined with respect to the body local reference frame
-        Position GetAbsPositionOfLocalPoint(double x, double y, double z, FRAME_CONVENTION fc) const;
-
-        /// Get the absolute position of a point defined with respect to the body local reference frame
-        Position GetAbsPositionOfLocalPoint(const Position& localPos, FRAME_CONVENTION fc) const;
-
-        /// Get the position of an absolute point with respect to the body reference frame
-        Position GetLocalPositionOfAbsPoint(double x, double y, double z, FRAME_CONVENTION fc) const;
-
-        /// Get the position of an absolute point with respect to the body reference frame
-        Position GetLocalPositionOfAbsPoint(const Position& absPos, FRAME_CONVENTION fc) const;
-
-
-        // =============================================================================================================
-        // About rotations
-        // =============================================================================================================
-
-        /// Get the rotation of the body with respect to the absolute frame
-        FrRotation_ GetAbsRotation() const;
-
-        /// Set the rotation of the body with respect to the absolute frame
-        void SetAbsRotation(const FrRotation_& rotation);
-
-        /// Get the quaternion of the body with respect to the absolute frame
-        FrQuaternion_ GetAbsQuaternion() const;
-
-        /// Set the rotation of the body with respect to the absolute frame given a quaternion
-        void SetAbsRotation(const FrQuaternion_& quaternion);
-
-        /// Get the euler angles given an axis sequence of the rotation of the body with respect to the absolute frame
-        /// (angles in radians)
-        void GetEulerAngles_RADIANS(double& phi, double& theta, double& psi, EULER_SEQUENCE seq, FRAME_CONVENTION fc) const;
-
-        /// Set the euler angles given an axis sequence of the rotation of the body with respect to the absolute frame
-        /// (angles in radians)
-        void SetEulerAngles_RADIANS(double phi, double theta, double psi, EULER_SEQUENCE seq, FRAME_CONVENTION fc);
-
-        /// Get the euler angles given an axis sequence of the rotation of the body with respect to the absolute frame
-        /// (angles in degrees)
-        void GetEulerAngles_DEGREES(double& phi, double& theta, double& psi, EULER_SEQUENCE seq, FRAME_CONVENTION fc) const;
-
-        /// Set the euler angles given an axis sequence of the rotation of the body with respect to the absolute frame
-        /// (angles in degrees)
-        void SetEulerAngles_DEGREES(double phi, double theta, double psi, EULER_SEQUENCE seq, FRAME_CONVENTION fc);
-
-        /// Get the Cardan angles of the rotation of the body with respect to the absolute frame
-        /// (angles in radians)
-        void GetCardanAngles_RADIANS(double& phi, double& theta, double& psi, FRAME_CONVENTION fc) const;
-
-        /// Set the Cardan angles of the rotation of the body with respect to the absolute frame
-        /// (angles in radians)
-        void SetCardanAngles_RADIANS(double phi, double theta, double psi, FRAME_CONVENTION fc);
-
-        /// Get the Cardan angles of the rotation of the body with respect to the absolute frame
-        /// (angles in degrees)
-        void GetCardanAngles_DEGREES(double& phi, double& theta, double& psi, FRAME_CONVENTION fc) const;
-
-        /// Set the Cardan angles of the rotation of the body with respect to the absolute frame
-        /// (angles in degrees)
-        void SetCardanAngles_DEGREES(double phi, double theta, double psi, FRAME_CONVENTION fc);
-
-        /// Get the rotation of the body with respect ot the absolute frame in axis angle representation (angle in radians)
-        void GetRotationAxisAngle(Direction& axis, double angleRAD, FRAME_CONVENTION fc) const;
-
-        /// Set the rotation of the body with respect ot the absolute frame in axis angle representation (angle in radians)
-        void SetRotationAxisAngle(const Direction& axis, double angleRAD, FRAME_CONVENTION fc);
-
-        /// Get the roll angle of the body with respect to the absolute frame (angle in degrees)
-        double GetRoll_DEGREES(FRAME_CONVENTION fc) const;
-
-        /// Set the roll angle of the body with respect to the absolute frame (angle in degrees)
-        void SetRoll_DEGREES(double roll, FRAME_CONVENTION fc);
-
-        /// Get the pitch angle of the body with respect to the absolute frame (angle in degrees)
-        double GetPitch_DEGREES(FRAME_CONVENTION fc) const;
-
-        /// Set the pitch angle of the body with respect to the absolute frame (angle in degrees)
-        double SetPitch_DEGREES(double pitch, FRAME_CONVENTION fc);
-
-        /// Get the yaw angle of the body with respect to the absolute frame (angle in degrees)
-        double GetYaw_DEGREES(FRAME_CONVENTION fc) const;
-
-        /// Set the yaw angle of the body with respect to the absolute frame (angle in degrees)
-        double SetYaw_DEGREES(double yaw, FRAME_CONVENTION fc);
-
-        double GetHeading_DEGREES(FRAME_CONVENTION fc) const;
-
-        /// Get the roll angle of the body with respect to the absolute frame (angle in radians)
-        double GetRoll_RADIANS(FRAME_CONVENTION fc) const;
-
-        /// Set the roll angle of the body with respect to the absolute frame (angle in radians)
-        double SetRoll_RADIANS(double roll, FRAME_CONVENTION fc);
-
-        /// Get the pitch angle of the body with respect to the absolute frame (angle in radians)
-        double GetPitch_RADIANS(FRAME_CONVENTION fc) const;
-
-        /// Set the pitch angle of the body with respect to the absolute frame (angle in radians)
-        double SetPitch_RADIANS(double pitch, FRAME_CONVENTION fc);
-
-        /// Get the yaw angle of the body with respect to the absolute frame (angle in radians)
-        double GetYaw_RADIANS(FRAME_CONVENTION fc) const;
-
-        /// Set the yaw angle of the body with respect to the absolute frame (angle in radians)
-        double SetYaw_RADIANS(double yaw, FRAME_CONVENTION fc);
-
-        double GetHeading_RADIANS(FRAME_CONVENTION fc) const;
-
-        // =============================================================================================================
-        // Projections in frames absolute and body frame of vector quantities
-        // =============================================================================================================
-
-        /// Project a vector expressed in absolute coordinate system into the body reference coordinate system
-        template <class Vector>
-        void ProjectAbsVectorInBodyCoords(Vector& vector, FRAME_CONVENTION fc) const {
-            vector = GetAbsQuaternion().GetInverse().Rotate<Vector>(vector, fc);
-        }
-
-        /// Project a vector expressed in absolute coordinate system into the body reference coordinate system
-        template <class Vector>
-        Vector ProjectAbsVectorInBodyCoords(const Vector& vector, FRAME_CONVENTION fc) const {
-            return GetAbsQuaternion().GetInverse().Rotate<Vector>(vector, fc);
-        }
-
-        /// Project a vector expressed in body reference coordinate system into the absolute reference coordinate system
-        // TODO : voir pourquoi on ne peut pas acceder a cette methode...
-        template <class Vector>
-        void ProjectBodyVectorInAbsCoords(Vector& vector, FRAME_CONVENTION fc) const {
-            vector = GetAbsQuaternion().Rotate<Vector>(vector, fc);
-        }
-
-        /// Project a vector expressed in body reference coordinate system into the absolute reference coordinate system
-        template <class Vector>
-        Vector ProjectBodyVectorInAbsCoords(const Vector& vector, FRAME_CONVENTION fc) const {
-            return GetAbsQuaternion().Rotate<Vector>(vector, fc);
-        }
-
-        // =============================================================================================================
-        // Frame
-        // =============================================================================================================
-
-        /// Get the reference frame of the body with respect to the absolute frame
-        FrFrame_ GetAbsFrame() const;
-
-        /// Set the reference frame of the body with respect to the absolute frame
-        void SetAbsFrame(const FrFrame_& absFrame);
-
-        /// Get the transform between an other frame (wrt absolute frame) and the body reference frame (wrt absolute)
-        FrFrame_ GetOtherFrameRelativeTransform_WRT_ThisBody(const FrFrame_ &otherFrame, FRAME_CONVENTION fc) const;
-
-        // =============================================================================================================
-        // Velocities
-        // =============================================================================================================
-
-        /// Set the absolute velocity of the origin of the body reference frame expressed into the absolute frame
-        void SetAbsVelocity(double vx, double vy, double vz, FRAME_CONVENTION fc);
-
-        /// Set the absolute velocity of the origin of the body reference frame expressed into the absolute frame
-        void SetAbsVelocity(const Velocity& absVel, FRAME_CONVENTION fc);
-
-        /// Get the absolute velocity of the origin of the body reference frame expressed into the absolute frame
-        Velocity GetAbsVelocity(FRAME_CONVENTION fc) const;
-
-        /// Get the absolute velocity of the origin of the body reference frame expressed into the absolute frame
-        void GetAbsVelocity(Velocity& absVel, FRAME_CONVENTION fc) const;
-
-        /// Get the absolute velocity of the origin of the body reference frame expressed into the absolute frame
-        void GetAbsVelocity(double& vx, double& vy, double& vz, FRAME_CONVENTION fc) const;
-
-        /// Set the absolute velocity of the origin of the body reference frame expressed into the body reference frame
-        void SetLocalVelocity(double u, double v, double w, FRAME_CONVENTION fc);
-
-        /// Set the absolute velocity of the origin of the body reference frame expressed into the body reference frame
-        void SetLocalVelocity(const Velocity& velocity, FRAME_CONVENTION fc);
-
-        /// Get the absolute velocity of the origin of the body reference frame expressed into the body reference frame
-        Velocity GetLocalVelocity(FRAME_CONVENTION fc) const;
-
-        /// Get the absolute velocity of the origin of the body reference frame expressed into the body reference frame
-        void GetLocalVelocity(Velocity& velocity, FRAME_CONVENTION fc) const;
-
-        /// Get the absolute velocity of the origin of the body reference frame expressed into the body reference frame
-        void GetLocalVelocity(double& u, double& v, double& w, FRAME_CONVENTION fc) const;
-
-        /// Get the absolute velocity of a body fixed point expressed in absolute frame and whose position is expressed
-        /// into the body reference frame
-        Velocity GetAbsVelocityOfLocalPoint(double x, double y, double z, FRAME_CONVENTION fc) const;
-
-        /// Get the absolute velocity of a body fixed point expressed in absolute frame and whose position is expressed
-        /// into the body reference frame
-        Velocity GetAbsVelocityOfLocalPoint(const Position& locaPos, FRAME_CONVENTION fc) const;
-
-        /// Get the absolute velocity of a body fixed point expressed in body reference frame and whose position is
-        /// expressed into the body reference frame
-        Velocity GetLocalVelocityOfLocalPoint(double x, double y, double z, FRAME_CONVENTION fc) const;
-
-        /// Get the absolute velocity of a body fixed point expressed in body reference frame and whose position is
-        /// expressed into the body reference frame
-        Velocity GetLocalVelocityOfLocalPoint(const Position& localPos, FRAME_CONVENTION fc) const;
-
-
-
-        // =============================================================================================================
-        // Relative velocities in current and wind
-        // =============================================================================================================
-
-        // TODO : utiliser l'enum FLUID_TYPE defini dans FrEnvironment
-        // On veut la vitesse du vecteur flux relativement au corps en absolu ou en relatif en un point du corps (exprime en reltif ou absolu)
-        // Quand on prend un point exprime en coord absolues, c'est une approche eulerienne...
-        // Quand on prend un point exprime en coord locale (body), c'est une approche lagrangienne...
-        // TODO : Ne doit-on pas plutot nommer Get
-
-        /// Get the absolute relative velocity (expressed in absolute frame) with respect to a fluid stream
-        /// (air or water) of a body fixed point whose coordinates are given in absolute coordinates
-        Velocity GetAbsRelVelocityInStreamAtAbsPoint(const Position &absPos, FLUID_TYPE ft, FRAME_CONVENTION fc) const;
-
-        /// Get the absolute relative velocity (expressed in absolute frame) with respect to a fluid stream
-        /// (air or water) of the body COG
-        Velocity GetAbsRelVelocityInStreamAtCOG(FLUID_TYPE ft, FRAME_CONVENTION fc) const; // Voir si on met un enum CURRENT ou WIND
-
-        /// Get the absolute relative velocity (expressed in body coordinate frame) with respect to a fluid stream
-        /// (air or water) of the body COG
-        Velocity GetLocalRelVelocityInStreamAtCOG(FLUID_TYPE ft, FRAME_CONVENTION fc) const;
-
-        /// Get the absolute velocity (exressed in absolute frame) with respect to a fluid stream
-        /// (air or water) of a body fixed point whose coordinates are given in body local reference frame
-        Velocity GetAbsRelVelocityInStreamAtLocalPoint(const Position& localPos, FLUID_TYPE ft, FRAME_CONVENTION fc) const;
-
-        /// Get the absolute relative velocity (expressed body reference frame) with respect to a fluid stream
-        /// (air or water) of a body fixed point whose coordinates are given in body reference frame
-        Velocity GetLocalRelVelocityInStreamAtLocalPoint(const Position& localPos, FLUID_TYPE ft, FRAME_CONVENTION fc) const;
-
-        /// Get the absolute relative velocity (expressed body reference frame) with respect to a fluid stream
-        /// (air or water) of a body fixed point whose coordinates are given in absolute frame
-        Velocity GetLocalRelVelocityInStreamAtAbsPoint(const Position& absPos, FLUID_TYPE ft, FRAME_CONVENTION fc) const;
-
-        double GetApparentAngleAtLocalPoint(const Position& relPos, FLUID_TYPE ft, FRAME_CONVENTION fc, ANGLE_UNIT unit) const;
-
-        double GetApparentAngleAtAbsPoint(const Position& absPos, FLUID_TYPE ft, FRAME_CONVENTION fc, ANGLE_UNIT unit) const;
-
-        double GetApparentAngle(FLUID_TYPE ft, FRAME_CONVENTION fc, ANGLE_UNIT unit) const;
-
-        // =============================================================================================================
-        // Velocities for COG
-        // =============================================================================================================
-
-        /// Set the absolute velocity of the body COG (expressed in absolute frame)
-        void SetCOGAbsVelocity(double vx, double vy, double vz, FRAME_CONVENTION fc);
-
-        /// Set the absolute velocity of the body COG (expressed in absolute frame)
-        void SetCOGAbsVelocity(const Velocity& velocity, FRAME_CONVENTION fc);
-
-        /// Get the absolute velocity of the body COG (expressed in absolute frame)
-        Velocity GetCOGAbsVelocity(FRAME_CONVENTION fc) const;
-
-        /// Get the absolute velocity of the body COG (expressed in absolute frame)
-        void GetCOGAbsVelocity(Velocity& velocity, FRAME_CONVENTION fc) const;
-
-        /// Get the absolute velocity of the body COG (expressed in absolute frame)
-        void GetCOGAbsVelocity(double& vx, double& vy, double& vz, FRAME_CONVENTION fc) const;
-
-        /// Set the absolute velocity of the body COG (expressed in body reference frame)
-        void SetCOGLocalVelocity(double u, double v, double w, FRAME_CONVENTION fc);
-
-        /// Set the absolute velocity of the body COG (expressed in body reference frame)
-        void SetCOGLocalVelocity(const Velocity& velocity, FRAME_CONVENTION fc);
-
-        /// Get the absolute velocity of the body COG (expressed in body reference frame)
-        Velocity GetCOGLocalVelocity(FRAME_CONVENTION fc) const;
-
-        /// Get the absolute velocity of the body COG (expressed in body reference frame)
-        void GetCOGLocalVelocity(Velocity& velocity, FRAME_CONVENTION fc) const;
-
-        /// Get the absolute velocity of the body COG (expressed in body reference frame)
-        void GetCOGLocalVelocity(double& u, double& v, double& w, FRAME_CONVENTION fc) const;
-
-        // =============================================================================================================
-        // Rotational velocities
-        // =============================================================================================================
-
-        /// Set the body absolute angular velocity (expressed in absolute frame)
-        void SetAbsRotationalVelocity(double wx, double wy, double wz, FRAME_CONVENTION fc);
-
-        /// Set the body absolute angular velocity (expressed in absolute frame)
-        void SetAbsRotationalVelocity(const AngularVelocity &omega, FRAME_CONVENTION fc);
-
-        /// Get the body absolute angular velocity (expressed in absolute frame)
-        AngularVelocity GetAbsRotationalVelocity(FRAME_CONVENTION fc) const;
-
-        /// Get the body absolute angular velocity (expressed in absolute frame)
-        void GetAbsRotationalVelocity(AngularVelocity &omega, FRAME_CONVENTION fc) const;
-
-        /// Get the body absolute angular velocity (expressed in absolute frame)
-        void GetAbsRotationalVelocity(double &wx, double &wy, double &wz, FRAME_CONVENTION fc) const;
-
-        /// Set the body absolute angular velocity (expressed in body reference frame)
-        void SetLocalRotationalVelocity(double p, double q, double r, FRAME_CONVENTION fc);
-
-        /// Set the body absolute angular velocity (expressed in body reference frame)
-        void SetLocalRotationalVelocity(const AngularVelocity &omega, FRAME_CONVENTION fc);
-
-        /// Get the body absolute angular velocity (expressed in body reference frame)
-        AngularVelocity GetLocalRotationalVelocity(FRAME_CONVENTION fc) const;
-
-        /// Get the body absolute angular velocity (expressed in body reference frame)
-        void GetLocalRotationalVelocity(AngularVelocity &omega, FRAME_CONVENTION fc) const;
-
-        /// Get the body absolute angular velocity (expressed in body reference frame)
-        void GetLocalRotationalVelocity(double &p, double &q, double &r, FRAME_CONVENTION fc) const;
-
-
-        // =============================================================================================================
-        // ACCELERATIONS
-        // =============================================================================================================
-
-        /// Set the absolute acceleration of body reference frame (expressed in absolute frame)
-        void SetAbsAcceleration(double ax, double ay, double az, FRAME_CONVENTION fc);
-
-        /// Set the absolute acceleration of body reference frame (expressed in absolute frame)
-        void SetAbsAcceleration(const Acceleration &acceleration, FRAME_CONVENTION fc);
-
-        /// Get the absolute acceleration of body reference frame (expressed in absolute frame)
-        Acceleration GetAbsAcceleration(FRAME_CONVENTION fc) const;
-
-        /// Get the absolute acceleration of body reference frame (expressed in absolute frame)
-        void GetAbsAcceleration(Acceleration &acceleration, FRAME_CONVENTION fc) const;
-
-        /// Get the absolute acceleration of body reference frame (expressed in absolute frame)
-        void GetAbsAcceleration(double &ax, double &ay, double &az, FRAME_CONVENTION fc) const;
-
-
-        /// Get the absolute acceleration of body reference frame (expressed in body reference frame)
-        void SetLocalAcceleration(double up, double vp, double wp, FRAME_CONVENTION fc);
-
-        /// Set the absolute acceleration of body reference frame (expressed in body reference frame)
-        void SetLocalAcceleration(const Acceleration &acceleration, FRAME_CONVENTION fc);
-
-        /// Get the absolute acceleration of body reference frame (expressed in body reference frame)
-        Acceleration GetLocalAcceleration(FRAME_CONVENTION fc) const;
-
-        /// Get the absolute acceleration of body reference frame (expressed in body reference frame)
-        void GetLocalAcceleration(Acceleration &acceleration, FRAME_CONVENTION fc) const;
-
-        /// Get the absolute acceleration of body reference frame (expressed in body reference frame)
-        void GetLocalAcceleration(double &up, double &vp, double &wp, FRAME_CONVENTION fc) const;
-
-        /// Get the absolute acceleration (expressed in absolute frame) of a body fixed point whose coordinates are
-        /// given in body reference frame
-        Acceleration GetAbsAccelerationOfLocalPoint(double x, double y, double z, FRAME_CONVENTION fc) const;
-
-        /// Get the absolute acceleration (expressed in body reference frame) of a body fixed point whose coordinates are
-        /// given in body reference frame
-        Acceleration GetLocalAccelerationOfLocalPoint(double x, double y, double z, FRAME_CONVENTION fc) const;
-
-        // =============================================================================================================
-        // Accelerations for COG
-        // =============================================================================================================
-
-        /// Set the absolute acceleration of body COG (expressed in absolute frame)
-        void SetCOGAbsAcceleration(double ax, double ay, double az, FRAME_CONVENTION fc);
-
-        /// Set the absolute acceleration of body COG (expressed in absolute frame)
-        void SetCOGAbsAcceleration(const Acceleration& acceleration, FRAME_CONVENTION fc);
-
-        /// Get the absolute acceleration of body COG (expressed in absolute frame)
-        Acceleration GetCOGAbsAcceleration(FRAME_CONVENTION fc) const;
-
-        /// Get the absolute acceleration of body COG (expressed in absolute frame)
-        void GetCOGAbsAcceleration(Acceleration& acceleration, FRAME_CONVENTION fc) const;
-
-        /// Get the absolute acceleration of body COG (expressed in absolute frame)
-        void GetCOGAbsAcceleration(double& ax, double& ay, double& az, FRAME_CONVENTION fc) const;
-
-        /// Set the absolute acceleration of body COG (expressed in body reference frame)
-        void SetCOGLocalAcceleration(double up, double vp, double wp, FRAME_CONVENTION fc);
-
-        /// Set the absolute acceleration of body COG (expressed in body reference frame)
-        void SetCOGLocalAcceleration(const Acceleration& acceleration, FRAME_CONVENTION fc);
-
-        /// Get the absolute acceleration of body COG (expressed in body reference frame)
-        Acceleration GetCOGLocalAcceleration(FRAME_CONVENTION fc) const;
-
-        /// Get the absolute acceleration of body COG (expressed in body reference frame)
-        void GetCOGLocalAcceleration(Acceleration& acceleration, FRAME_CONVENTION fc) const;
-
-        /// Get the absolute acceleration of body COG (expressed in body reference frame)
-        void GetCOGLocalAcceleration(double& up, double& vp, double& wp, FRAME_CONVENTION fc) const;
-
-        // TODO : voir si on peut avoir des methodes de calcul d'acceleration a des points differents du COG...
-
-        // =============================================================================================================
-        // Rotational accelerations
-        // =============================================================================================================
-
-        /// Set the absolute angular acceleration of the body (expressed in absolute frame)
-        void SetAbsRotationalAcceleration(double wxp, double wyp, double wzp, FRAME_CONVENTION fc);
-
-        /// Set the absolute angular acceleration of the body (expressed in absolute frame)
-        void SetAbsRotationalAcceleration(const AngularAcceleration& omegap, FRAME_CONVENTION fc);
-
-        /// Get the absolute angular acceleration of the body (expressed in absolute frame)
-        AngularAcceleration GetAbsRotationalAcceleration(FRAME_CONVENTION fc) const;
-
-        /// Get the absolute angular acceleration of the body (expressed in absolute frame)
-        void GetAbsRotationalAcceleration(AngularAcceleration& omegap, FRAME_CONVENTION fc) const;
-
-        /// Get the absolute angular acceleration of the body (expressed in absolute frame)
-        void GetAbsRotationalAcceleration(double& wxp, double& wyp, double& wzp, FRAME_CONVENTION fc) const;
-
-        // =============================================================================================================
-        // Asset
-        // =============================================================================================================
-
-        /// Add a mesh as an asset for visualization given a WaveFront .obj file name
-        void AddMeshAsset(std::string obj_filename);
-
-        /// Add a mesh as an asset for visualization given a FrTriangleMeshConnected mesh object
-        void AddMeshAsset(std::shared_ptr<FrTriangleMeshConnected> mesh);
-
-        /// Set the mesh color in visualization given a color id
-        void SetColor(NAMED_COLOR colorName);
-
-        /// Set the mesh color in visualization given a FrColor object
-        void SetColor(const FrColor& color);
-
-
-
-        // Motion constraints  : FIXME : experimental !!!!
-        void ConstainDOF(bool cx, bool cy, bool cz, bool crx, bool cry, bool crz);
-
-        void ConstrainInVx(double Vx);
-
-
-
-    protected:
-
-        // TODO : voir si on a besoin que ce bloc soit protected...
-        std::shared_ptr<chrono::ChBody> GetChronoBody() {
-            return m_chronoBody;
-        }
-
-        // Friends of FrBody_ : they can have access to chrono internals
-        friend void makeItBox(std::shared_ptr<FrBody_>, double, double, double, double);
-        friend void makeItCylinder(std::shared_ptr<FrBody_>, double, double, double);
-        friend void makeItSphere(std::shared_ptr<FrBody_>, double, double);
-
-        friend FrNode_::FrNode_(FrBody_*);
-
-    public:
-
-        /// Body initialization method
-        void Initialize() override;
-
-        /// Method called at the send of a time step. Logging may be used here
-        void StepFinalize() override;
-
-        /// Body update method
-        void Update();
-
-
-        // Linear iteraotrs on external forces
-        using ForceIter = ForceContainer::iterator;
-        using ConstForceIter = ForceContainer::const_iterator;
-
-        ForceIter       force_begin();
-        ConstForceIter  force_begin() const;
-
-=======
->>>>>>> 5d8edd49
         ForceIter       force_end();
         ConstForceIter  force_end() const;
 
