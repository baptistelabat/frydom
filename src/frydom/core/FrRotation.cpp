--- conflicted
+++ resolved
@@ -131,34 +131,6 @@
         return FrQuaternion_(*this).Inverse();  // TODO verifier
     }
 
-<<<<<<< HEAD
-    mathutils::Matrix33<double> FrQuaternion_::GetRotationMatrix() const {
-        chrono::ChMatrix33<double> chronoMatrix;
-        chronoMatrix.Set_A_quaternion(m_chronoQuaternion);
-        return internal::ChMatrix33ToMatrix33(chronoMatrix);
-    }
-
-    mathutils::Matrix33<double> FrQuaternion_::GetInverseRotationMatrix() const {
-        chrono::ChMatrix33<double> chronoMatrix;
-        chronoMatrix.Set_A_quaternion(m_chronoQuaternion.GetInverse());
-        return internal::ChMatrix33ToMatrix33(chronoMatrix);
-    }
-
-    mathutils::Matrix33<double> FrQuaternion_::LeftMultiply(const mathutils::Matrix33<double>& matrix) const {
-        return GetRotationMatrix() * matrix;
-    }
-
-    mathutils::Matrix33<double> FrQuaternion_::RightMultiply(const mathutils::Matrix33<double>& matrix) const {
-        return matrix * GetRotationMatrix();
-    }
-
-    mathutils::Matrix33<double> FrQuaternion_::LeftMultiplyInverse(const mathutils::Matrix33<double>& matrix) const {
-        return GetInverseRotationMatrix() * matrix;
-    }
-
-    mathutils::Matrix33<double> FrQuaternion_::RightMultiplyInverse(const mathutils::Matrix33<double>& matrix) const {
-        return matrix * GetInverseRotationMatrix();
-=======
     std::ostream& FrQuaternion_::cout(std::ostream &os) const {  // OK
 
         os << std::endl;
@@ -173,9 +145,35 @@
 
     std::ostream& operator<<(std::ostream& os, const FrQuaternion_& quaternion) {  // OK
         return quaternion.cout(os);
->>>>>>> 6e3b7547
-    }
-
+    }
+
+    mathutils::Matrix33<double> FrQuaternion_::GetRotationMatrix() const {
+        chrono::ChMatrix33<double> chronoMatrix;
+        chronoMatrix.Set_A_quaternion(m_chronoQuaternion);
+        return internal::ChMatrix33ToMatrix33(chronoMatrix);
+    }
+
+    mathutils::Matrix33<double> FrQuaternion_::GetInverseRotationMatrix() const {
+        chrono::ChMatrix33<double> chronoMatrix;
+        chronoMatrix.Set_A_quaternion(m_chronoQuaternion.GetInverse());
+        return internal::ChMatrix33ToMatrix33(chronoMatrix);
+    }
+
+    mathutils::Matrix33<double> FrQuaternion_::LeftMultiply(const mathutils::Matrix33<double>& matrix) const {
+        return GetRotationMatrix() * matrix;
+    }
+
+    mathutils::Matrix33<double> FrQuaternion_::RightMultiply(const mathutils::Matrix33<double>& matrix) const {
+        return matrix * GetRotationMatrix();
+    }
+
+    mathutils::Matrix33<double> FrQuaternion_::LeftMultiplyInverse(const mathutils::Matrix33<double>& matrix) const {
+        return GetInverseRotationMatrix() * matrix;
+    }
+
+    mathutils::Matrix33<double> FrQuaternion_::RightMultiplyInverse(const mathutils::Matrix33<double>& matrix) const {
+        return matrix * GetInverseRotationMatrix();
+    }
 
     // FrRotation_
 
@@ -302,9 +300,8 @@
         m_frQuaternion *= other.m_frQuaternion;
     }
 
-<<<<<<< HEAD
-    mathutils::Matrix33<double> FrRotation_::LeftMultiply(const mathutils::Matrix33<double>& matrix) const {
-        return GetRotationMatrix() * matrix;
+    bool FrRotation_::operator==(const FrRotation_& other) const {
+        return m_frQuaternion == other.m_frQuaternion;
     }
 
     mathutils::Matrix33<double> FrRotation_::LeftMultiplyInverse(const mathutils::Matrix33<double>& matrix) const {
@@ -320,12 +317,6 @@
     }
 
 
-=======
-    bool FrRotation_::operator==(const FrRotation_& other) const {
-        return m_frQuaternion == other.m_frQuaternion;
-    }
-
->>>>>>> 6e3b7547
 //    Position FrRotation_::Rotate(const Position &vector, FRAME_CONVENTION fc) {  // OK
 //        auto out = m_frQuaternion.Rotate(vector, fc);
 //        if (IsNED(fc)) internal::SwapFrameConvention<Position>(out);
