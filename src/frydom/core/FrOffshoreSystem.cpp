// ==========================================================================
// FRyDoM - frydom-ce.org
//
// Copyright (c) Ecole Centrale de Nantes (LHEEA lab.) and D-ICE Engineering.
// All rights reserved.
//
// Use of this source code is governed by a GPLv3 license that can be found
// in the LICENSE file of FRyDoM.
//
// ==========================================================================


#include "FrOffshoreSystem.h"

#include "chrono/utils/ChProfiler.h"

#include "frydom/core/link/links_lib/FrLink.h"
#include "frydom/core/body/FrBody.h"
#include "frydom/core/force/FrForce.h"
#include "frydom/environment/FrEnvironment.h"
#include "frydom/utils/FrIrrApp.h"
#include "frydom/core/statics/FrStaticAnalysis.h"

#include "frydom/core/math/functions/ramp/FrCosRampFunction.h"


namespace frydom {

    namespace internal {

        FrSystemBaseSMC::FrSystemBaseSMC(frydom::FrOffshoreSystem *offshoreSystem) :
                chrono::ChSystemSMC(), m_offshoreSystem_(offshoreSystem) {}

        void FrSystemBaseSMC::Update(bool update_assets) {

            CH_PROFILE("Update");

            timer_update.start();  // Timer for profiling

            // Pre updates that are not about multibody dynamics
            m_offshoreSystem_->PreUpdate();

            // Executes the "forUpdate" in all controls of controlslist
            ExecuteControlsForUpdate();

            // Physics item that have to be updated before all
            m_offshoreSystem_->PrePhysicsUpdate(ChTime, update_assets);

            // Bodies updates  // FIXME : appeler les updates directement des objets frydom !
            for (auto &body : bodylist) {
                body->Update(ChTime, update_assets);
            }

            // Physics items that have to be updated between bodies and links
            m_offshoreSystem_->MidPhysicsUpdate(ChTime, update_assets);

            // Links updates  // FIXME : appeler les updates directement des objets frydom !
            for (auto &link : linklist) {
                link->Update(ChTime, update_assets);
            }

            // Physics items that have to be updated after all
            m_offshoreSystem_->PostPhysicsUpdate(ChTime, update_assets);

            // Update all contacts, if any
            contact_container->Update(ChTime, update_assets);

            // Post updates that are not about multibody dynamics
            m_offshoreSystem_->PostUpdate();

            timer_update.stop();

        }

        void FrSystemBaseSMC::CustomEndOfStep() {
            m_offshoreSystem_->StepFinalize();
        }

//        // -----------------------------------------------------------------------------
//        // **** PERFORM THE STATIC ANALYSIS, FINDING THE STATIC
//        // **** EQUILIBRIUM OF THE SYSTEM, WITH ITERATIVE SOLUTION
//        // -----------------------------------------------------------------------------
//
//        bool FrSystemBaseSMC::DoQuasiStatic(int niter, int nsteps) {
//
//            double m_undotime = GetChTime();
//            bool reach_tolerance = false;
//
//            if ((ncoords > 0) && (ndof >= 0)) {
//                for (int m_iter = 0; m_iter < niter; m_iter++) {
//                    // Get the speed of the bodies to check the convergence
//                    double bodyVel = 0;
//                    for (auto &body : bodylist) {
//                        bodyVel += body->GetPos_dt().Length2();
//                    }
//
//                    // Set no speed and accel. on bodies, meshes and other physics items
//                    Relax();
//
//                    std::cout<<m_iter<<", "<<GetChTime()<<", "<<bodyVel<<std::endl;
//                    // TODO : introduce a tolerance parameter
//                    if (bodyVel < 1E-5 && GetChTime()>m_undotime+step*nsteps) {
//                        reach_tolerance = true;
//                        break;
//                    }
//                    DoFrameDynamics(m_undotime + m_iter * step * nsteps);
//                }
//
//                // Set no speed and accel. on bodies, meshes and other physics items
//                Relax();
//            }
//
//            SetChTime(m_undotime);
//            return reach_tolerance;
//        }

        bool FrSystemBaseSMC::DoStaticLinear() {
            // Set no speed and accel. on bodies, meshes and other physics items
            for (auto &body : bodylist) {
                body->SetNoSpeedNoAcceleration();
            }
            for (auto& mesh : meshlist) {
                mesh->SetNoSpeedNoAcceleration();
            }
            for (auto &ip : otherphysicslist) {
                ip->SetNoSpeedNoAcceleration();
            }
        }

    }  // end namespace frydom::internal


    /// Default constructor
    /// \param systemType contact method system (SMOOTH_CONTACT/NONSMOOTH_CONTACT)
    /// \param timeStepper time stepper type
    /// \param solver solver type
    FrOffshoreSystem::FrOffshoreSystem(SYSTEM_TYPE systemType, TIME_STEPPER timeStepper, SOLVER solver) {

        SetLogged(true);

        // Creating the chrono System backend. It drives the way contact are modelled
        SetSystemType(systemType, false);

        // Setting the time stepper
        SetTimeStepper(timeStepper, false);

        // Setting the constraints solver
        SetSolver(solver, false);

        // Check compatibility between system contact model, time stepper and constraint solver
        CheckCompatibility();

        // Creating a fixed world body to be able to attach anything to it (anchors...) // TODO: mettre dans une methode privee
        CreateWorldBody();

        // Creating the environment
        m_environment = std::make_unique<FrEnvironment>(this); // FIXME: voir bug dans FrEnvironment pour le reglage du systeme

        // Creating the log manager service
        m_pathManager = std::make_unique<FrPathManager>();
        
        // Create the static analysis 
        m_statics = std::make_unique<FrStaticAnalysis>(this);

//        m_message = std::make_unique<hermes::Message>();

    }

    FrOffshoreSystem::~FrOffshoreSystem() = default;
    void FrOffshoreSystem::Add(std::shared_ptr<FrObject> newItem) {
        assert(std::dynamic_pointer_cast<FrBody>(newItem) ||
               std::dynamic_pointer_cast<FrLink>(newItem) ||
               std::dynamic_pointer_cast<FrPhysicsItem>(newItem));

        if (auto item = std::dynamic_pointer_cast<FrBody>(newItem)) {
            AddBody(item);
            return;
        }

        if (auto item = std::dynamic_pointer_cast<FrLink>(newItem)) {
            AddLink(item);
            return;
        }

        if (auto item = std::dynamic_pointer_cast<FrPrePhysicsItem>(newItem)) {
            AddPhysicsItem(item);
            return;
        }

        if (auto item = std::dynamic_pointer_cast<FrMidPhysicsItem>(newItem)) {
            AddPhysicsItem(item);
            return;
        }

        if (auto item = std::dynamic_pointer_cast<FrPostPhysicsItem>(newItem)) {
            AddPhysicsItem(item);
            return;
        }

    }

    void FrOffshoreSystem::AddBody(std::shared_ptr<FrBody> body) {

        if (!CheckBodyContactMethod(body)) { // TODO : voir si on set pas d'autorite le mode de contact a celui du systeme plutot que de faire un if...
            body->SetContactMethod(m_systemType);
        }

        m_chronoSystem->AddBody(body->GetChronoBody());  // Authorized because this method is a friend of FrBody
        m_bodyList.push_back(body);

        body->m_system = this;

    }


    void FrOffshoreSystem::AddLink(std::shared_ptr<FrLinkBase> link) {
        m_chronoSystem->AddLink(link->GetChronoLink());
        m_linkList.push_back(link);
    }

    void FrOffshoreSystem::AddPhysicsItem(std::shared_ptr<FrPrePhysicsItem> otherPhysics) {
        m_chronoSystem->AddOtherPhysicsItem(otherPhysics->GetChronoPhysicsItem());
        otherPhysics->m_system = this;
        m_PrePhysicsList.push_back(otherPhysics);
    }

    void FrOffshoreSystem::AddPhysicsItem(std::shared_ptr<FrMidPhysicsItem> otherPhysics) {
        m_chronoSystem->AddOtherPhysicsItem(otherPhysics->GetChronoPhysicsItem());
        otherPhysics->m_system = this;
        m_MidPhysicsList.push_back(otherPhysics);
    }

    void FrOffshoreSystem::AddPhysicsItem(std::shared_ptr<FrPostPhysicsItem> otherPhysics) {
        m_chronoSystem->AddOtherPhysicsItem(otherPhysics->GetChronoPhysicsItem());
        otherPhysics->m_system = this;
        m_PostPhysicsList.push_back(otherPhysics);
    }

    FrEnvironment *FrOffshoreSystem::GetEnvironment() const {
        return m_environment.get();
    }

    std::shared_ptr<FrBody> FrOffshoreSystem::GetWorldBody() const {
        return m_worldBody;
    }

    void FrOffshoreSystem::PreUpdate() {
        // TODO : voir si on ne met pas l'environnement comme un physics Item update en tant que PrePhysicsItem
        m_environment->Update(m_chronoSystem->GetChTime());
    }

    void FrOffshoreSystem::PostUpdate() {
        // TODO
    }

    void FrOffshoreSystem::PrePhysicsUpdate(double time, bool update_assets) {
        for (auto& item : m_PrePhysicsList) {
            item->Update(time);
        }
    }

    void FrOffshoreSystem::MidPhysicsUpdate(double time, bool update_assets) {
        for (auto& item : m_MidPhysicsList) {
            item->Update(time);
        }
    }

    void FrOffshoreSystem::PostPhysicsUpdate(double time, bool update_assets) {
        for (auto& item : m_PostPhysicsList) {
            item->Update(time);
        }
    }

    void FrOffshoreSystem::Initialize() {


        // Initializing environment before bodies
        m_environment->Initialize();

        for (auto& item : m_PrePhysicsList) {
            item->Initialize();
        }

        for (auto& item : m_bodyList){
            item->Initialize();
        }

        for (auto& item : m_MidPhysicsList) {
            item->Initialize();
        }

        for (auto& item : m_linkList) {
            item->Initialize();
        }

        for (auto& item : m_PostPhysicsList) {
            item->Initialize();
        }

        // Full assembly -computes also forces-
<<<<<<< HEAD
            m_chronoSystem->DoFullAssembly();
=======
        m_chronoSystem->Setup(); //FIXME : utile? déjà fait dans DoAssembly
        m_chronoSystem->DoFullAssembly();
>>>>>>> 61a4d711

        m_chronoSystem->Update();


        // Init the logs
        if (IsLogged()) {
            m_pathManager->Initialize(this);
            m_pathManager->SetRunPath("Dynamic");
            InitializeLog();
        }

        m_isInitialized = true;

    }

    void FrOffshoreSystem::StepFinalize() {
        m_environment->StepFinalize();

        for (auto& item : m_PrePhysicsList) {
            item->StepFinalize();
        }

        for (auto& item : m_bodyList){
            item->StepFinalize();
        }

        for (auto& item : m_MidPhysicsList) {
            item->StepFinalize();
        }

        for (auto& item : m_linkList) {
            item->StepFinalize();
        }

        for (auto& item : m_PostPhysicsList) {
            item->StepFinalize();
        }

        // Serialize and send the message log
        FrObject::SendLog();

    }

    void FrOffshoreSystem::SetSystemType(SYSTEM_TYPE type, bool checkCompat) {

        if (m_chronoSystem) Clear(); // Clear the system from every bodies etc...

        // Creating the chrono System backend. It drives the way contact are modelled
        switch (type) {
            case SMOOTH_CONTACT:
                m_chronoSystem = std::make_unique<internal::FrSystemBaseSMC>(this);
                break;
            case NONSMOOTH_CONTACT:
                std::cout << "NSC systems is not tested for now !!!!" << std::endl;
                m_chronoSystem = std::make_unique<internal::FrSystemBaseNSC>();
                break;
        }

        m_systemType = type;

        if (checkCompat) CheckCompatibility();
    }

    void FrOffshoreSystem::CheckCompatibility() const {
        // TODO : verifier la compatibilite entre type systeme, solveur et integrateur temporel



    }

    bool FrOffshoreSystem::CheckBodyContactMethod(std::shared_ptr<FrBody> body) {
        return m_systemType == body->GetContactType();
    }

    void FrOffshoreSystem::SetSolver(SOLVER solver, bool checkCompat) {

        using SOLVERS = chrono::ChSolver::Type;

        switch (solver) {
            case SOR:
                m_chronoSystem->SetSolverType(SOLVERS::SOR);
                break;
            case SYMMSOR:
                m_chronoSystem->SetSolverType(SOLVERS::SYMMSOR);
                break;
            case JACOBI:
                m_chronoSystem->SetSolverType(SOLVERS::JACOBI);
                break;
            case BARZILAIBORWEIN:
                m_chronoSystem->SetSolverType(SOLVERS::BARZILAIBORWEIN);
                break;
            case PCG:
                m_chronoSystem->SetSolverType(SOLVERS::PCG);
                break;
            case APGD:
                m_chronoSystem->SetSolverType(SOLVERS::APGD);
                break;
            case MINRES:
                m_chronoSystem->SetSolverType(SOLVERS::MINRES);
                break;
            case SOLVER_SMC:
                m_chronoSystem->SetSolverType(SOLVERS::SOLVER_SMC);
                break;
        }

        m_solverType = solver;

        if (checkCompat) CheckCompatibility();
    }

    void FrOffshoreSystem::SetSolverWarmStarting(bool useWarm) {
        m_chronoSystem->SetSolverWarmStarting(useWarm);
    }

    void FrOffshoreSystem::SetSolverOverrelaxationParam(double omega) {
        m_chronoSystem->SetSolverOverrelaxationParam(omega);
    }

    void FrOffshoreSystem::SetSolverSharpnessParam(double momega) {
        m_chronoSystem->SetSolverSharpnessParam(momega);
    }

    void FrOffshoreSystem::SetParallelThreadNumber(int nbThreads) {
        m_chronoSystem->SetParallelThreadNumber(nbThreads);
    }

    void FrOffshoreSystem::SetSolverMaxIterSpeed(int maxIter) {
        m_chronoSystem->SetMaxItersSolverSpeed(maxIter);
    }

    void FrOffshoreSystem::SetSolverMaxIterStab(int maxIter) {
        m_chronoSystem->SetMaxItersSolverStab(maxIter);
    }

    void FrOffshoreSystem::SetSolverMaxIterAssembly(int maxIter) {
        m_chronoSystem->SetMaxiter(maxIter);
    }

    void FrOffshoreSystem::SetSolverGeometricTolerance(double tol) {
        m_chronoSystem->SetTol(tol);
    }

    void FrOffshoreSystem::SetSolverForceTolerance(double tol) {
        m_chronoSystem->SetTolForce(tol);
    }

    void FrOffshoreSystem::UseMaterialProperties(bool use) {
        if (m_systemType == SMOOTH_CONTACT) {
            dynamic_cast<chrono::ChSystemSMC*>(m_chronoSystem.get())->UseMaterialProperties(use);
        } else {
            std::cerr << "The use of material properties is only for SMOOTH_CONTACT systems" << std::endl;
        }
    }

    void FrOffshoreSystem::SetContactForceModel(FrOffshoreSystem::CONTACT_MODEL model) {
        if (m_systemType == SMOOTH_CONTACT) {
            auto systemSMC = dynamic_cast<chrono::ChSystemSMC*>(m_chronoSystem.get());
            using ContactForceModel = chrono::ChSystemSMC::ContactForceModel;
            switch (model) {
                case HOOKE:
                    systemSMC->SetContactForceModel(ContactForceModel::Hooke);
                    break;
                case HERTZ:
                    systemSMC->SetContactForceModel(ContactForceModel::Hertz);
                    break;
                case COULOMB:
                    systemSMC->SetContactForceModel(ContactForceModel::PlainCoulomb);
                    break;
            }
        } else {
            std::cerr << "Contact force model is only for SMOOTH_CONTACT systems" << std::endl;
        }
    }

    void FrOffshoreSystem::SetAdhesionForceModel(FrOffshoreSystem::ADHESION_MODEL model) {
        if (m_systemType == SMOOTH_CONTACT) {
            auto systemSMC = dynamic_cast<chrono::ChSystemSMC*>(m_chronoSystem.get());
            using AdhesionForceModel = chrono::ChSystemSMC::AdhesionForceModel ;
            switch (model) {
                case CONSTANT:
                    systemSMC->SetAdhesionForceModel(AdhesionForceModel::Constant);
                    break;
                case DMT:
                    systemSMC->SetAdhesionForceModel(AdhesionForceModel::DMT);
                    break;
            }
        } else {
            std::cerr << "Adhesion force model is only for SMOOTH_CONTACT systems" << std::endl;
        }
    }

    void FrOffshoreSystem::SetTangentialDisplacementModel(FrOffshoreSystem::TANGENTIAL_DISP_MODEL model) {
        if (m_systemType == SMOOTH_CONTACT) {
            auto systemSMC = dynamic_cast<chrono::ChSystemSMC*>(m_chronoSystem.get());
            using TangentialDisplacementModel = chrono::ChSystemSMC::TangentialDisplacementModel ;
            switch (model) {
                case NONE:
                    systemSMC->SetTangentialDisplacementModel(TangentialDisplacementModel::None);
                    break;
                case ONE_STEP:
                    systemSMC->SetTangentialDisplacementModel(TangentialDisplacementModel::OneStep);
                    break;
                case MULTI_STEP:
                    systemSMC->SetTangentialDisplacementModel(TangentialDisplacementModel::MultiStep);
                    break;
            }
        } else {
            std::cerr << "Adhesion force model is only for SMOOTH_CONTACT systems" << std::endl;
        }
    }

    void FrOffshoreSystem::SetStiffContact(bool isStiff) {
        if (m_systemType == SMOOTH_CONTACT) {
            dynamic_cast<chrono::ChSystemSMC*>(m_chronoSystem.get())->SetStiffContact(isStiff);
        } else {
            std::cerr << "StiffContact is only for SMOOTH_CONTACT systems" << std::endl;
        }
    }

    void FrOffshoreSystem::SetSlipVelocityThreshold(double velocity) {
        if (m_systemType == SMOOTH_CONTACT) {
            dynamic_cast<chrono::ChSystemSMC*>(m_chronoSystem.get())->SetSlipVelocityThreshold(velocity);
        } else {
            std::cerr << "Slip Velocity Threshold is only for SMOOTH_CONTACT systems" << std::endl;
        }
    }

    void FrOffshoreSystem::SetCharacteristicImpactVelocity(double velocity) {
        if (m_systemType == SMOOTH_CONTACT) {
            dynamic_cast<chrono::ChSystemSMC*>(m_chronoSystem.get())->SetCharacteristicImpactVelocity(velocity);
        } else {
            std::cerr << "Characteristic Impact Velocity is only for SMOOTH_CONTACT systems" << std::endl;
        }
    }

    void FrOffshoreSystem::SetMinBounceSpeed(double speed) {
        m_chronoSystem->SetMinBounceSpeed(speed);
    }

    void FrOffshoreSystem::SetMaxPenetrationRecoverySpeed(double speed) {
        m_chronoSystem->SetMaxPenetrationRecoverySpeed(speed);
    }

    int FrOffshoreSystem::GetNbPositionCoords() const {
        return m_chronoSystem->GetNcoords();
    }

    int FrOffshoreSystem::GetNbVelocityCoords() const {
        return m_chronoSystem->GetNcoords_w();
    }

    int FrOffshoreSystem::GetNbConstraintsCoords() const {
        return m_chronoSystem->GetNdoc_w();
    }

    int FrOffshoreSystem::GetNbDOF() const {
        return m_chronoSystem->GetNdof();
    }

    int FrOffshoreSystem::GetNbBodies() const {
        return m_chronoSystem->GetNbodies();
    }

    int FrOffshoreSystem::GetNbFixedBodies() const {
        return m_chronoSystem->GetNbodiesFixed();
    }

    int FrOffshoreSystem::GetNbSleepingBodies() const {
        return m_chronoSystem->GetNbodiesSleeping();
    }

    void FrOffshoreSystem::SetUseSleepingBodies(bool useSleeping) {
        m_chronoSystem->SetUseSleeping(useSleeping);
    }

    double FrOffshoreSystem::GetGravityAcceleration() const {
        return fabs(m_chronoSystem->Get_G_acc()[2]);
    }

    void FrOffshoreSystem::SetGravityAcceleration(double gravityAcceleration) {
        m_chronoSystem->Set_G_acc(chrono::ChVector<double>(0., 0., -gravityAcceleration));
    }

    FrStaticAnalysis *FrOffshoreSystem::GetStaticAnalysis() const {
        return m_statics.get();
    }

    bool FrOffshoreSystem::SolveStaticWithRelaxation() {

        IsInitialized();

        return m_statics->SolveStatic();

    }

    void FrOffshoreSystem::Relax(FrStaticAnalysis::RELAXTYPE relax) {

        for (auto& body:m_bodyList) {
            switch (relax) {
                case FrStaticAnalysis::NORELAX :
                    break;
                case FrStaticAnalysis::VELOCITY :
                    body->SetVelocityInWorldNoRotation(Velocity(), NWU);
                    break;
                case FrStaticAnalysis::ACCELERATION :
                    body->SetAccelerationInBodyNoRotation(Acceleration(), NWU);
                    break;
                case FrStaticAnalysis::VELOCITYANDACCELERATION :
                    body->SetVelocityInWorldNoRotation(Velocity(), NWU);
                    body->SetAccelerationInBodyNoRotation(Acceleration(), NWU);
                    break;
            }
        }

    }

    void FrOffshoreSystem::SetTimeStepper(TIME_STEPPER type, bool checkCompat) {

        using timeStepperType = chrono::ChTimestepper::Type;

        switch (type) {
            case EULER_IMPLICIT_LINEARIZED:
                m_chronoSystem->SetTimestepperType(timeStepperType::EULER_IMPLICIT_LINEARIZED);
                break;
            case EULER_IMPLICIT_PROJECTED:
                m_chronoSystem->SetTimestepperType(timeStepperType::EULER_IMPLICIT_PROJECTED);
                break;
            case EULER_IMPLICIT:
                m_chronoSystem->SetTimestepperType(timeStepperType::EULER_IMPLICIT);
                break;
            case TRAPEZOIDAL:
                m_chronoSystem->SetTimestepperType(timeStepperType::TRAPEZOIDAL);
                break;
            case TRAPEZOIDAL_LINEARIZED:
                m_chronoSystem->SetTimestepperType(timeStepperType::TRAPEZOIDAL_LINEARIZED);
                break;
            case HHT:
                m_chronoSystem->SetTimestepperType(timeStepperType::HHT);
                break;
            case RUNGEKUTTA45:
                m_chronoSystem->SetTimestepperType(timeStepperType::RUNGEKUTTA45);
                break;
            case EULER_EXPLICIT:
                m_chronoSystem->SetTimestepperType(timeStepperType::EULER_EXPLICIT);
                break;
            case NEWMARK:
                m_chronoSystem->SetTimestepperType(timeStepperType::NEWMARK);
                break;
        }

        m_timeStepper = type;

        if (checkCompat) CheckCompatibility();

    }

    void FrOffshoreSystem::SetTimeStep(double timeStep) {
        m_chronoSystem->SetStep(timeStep);
    }

    double FrOffshoreSystem::GetTimeStep() const {
        return m_chronoSystem->GetStep();
    }

    void FrOffshoreSystem::SetMinTimeStep(double minTimeStep) {
        m_chronoSystem->SetStepMin(minTimeStep);
    }

    void FrOffshoreSystem::SetMaxTimeStep(double maxTimeStep) {
        m_chronoSystem->SetStepMax(maxTimeStep);
    }

    double FrOffshoreSystem::GetTime() const {
        return m_chronoSystem->GetChTime();
    }

    void FrOffshoreSystem::SetTime(double time) {
        m_chronoSystem->SetChTime(time);
    }

    bool FrOffshoreSystem::AdvanceOneStep(double stepSize) {
        IsInitialized();
        return (bool)m_chronoSystem->DoStepDynamics(stepSize);
    }

    bool FrOffshoreSystem::AdvanceTo(double nextTime) {
        IsInitialized();
        return m_chronoSystem->DoFrameDynamics(nextTime);
    }

    bool FrOffshoreSystem::RunDynamics(double frameStep) {
        IsInitialized();
        m_chronoSystem->Setup();
        m_chronoSystem->DoAssembly(chrono::AssemblyLevel::POSITION |
                                   chrono::AssemblyLevel::VELOCITY |
                                   chrono::AssemblyLevel::ACCELERATION);

        while (true) {
            double nextTime = m_chronoSystem->GetChTime() + frameStep;
            if (!AdvanceTo(nextTime))
                return false;
        }
        return true;
    }

    void FrOffshoreSystem::CreateWorldBody() {
        m_worldBody = std::make_shared<FrBody>();
        m_worldBody->SetFixedInWorld(true);
        m_worldBody->SetName("WorldBody");
        m_worldBody->SetLogged(false);
        AddBody(m_worldBody);
    }

    std::shared_ptr<FrBody> FrOffshoreSystem::NewBody() {
        auto body = std::make_shared<FrBody>();  // TODO : suivant le type de systeme SMC ou NSC, regler le type de surface...

        switch (m_systemType) {
            case SMOOTH_CONTACT:
                body->SetSmoothContact();
                break;
            case NONSMOOTH_CONTACT:
                body->SetNonSmoothContact();
                break;
        }

        AddBody(body);
        return body;
    }

    void FrOffshoreSystem::Clear() {
        m_chronoSystem->Clear();

        m_bodyList.clear();
        m_linkList.clear();
        m_PrePhysicsList.clear();
        m_MidPhysicsList.clear();
        m_PostPhysicsList.clear();
    }

    chrono::ChSystem* FrOffshoreSystem::GetChronoSystem() {
        return m_chronoSystem.get();
    }


    // Irrlicht visualization

    void FrOffshoreSystem::RunInViewer(double endTime, double dist, bool recordVideo) {

        /// This subroutine runs the numerical simulation.

        /// \param endTime End time.
        /// \param dist Distance of the video camera.
        /// \param recordVideo True if the video is recorded, false otherwise.

        // Initialization of the system if not already done.
        IsInitialized();

        // Definition and initialization of the Irrlicht application.
        FrIrrApp app(this, m_chronoSystem.get(), dist);

        app.SetTimestep(m_chronoSystem->GetStep());
        app.SetVideoframeSave(recordVideo);
        app.Run(endTime); // The temporal loop is here.

    }

    void FrOffshoreSystem::Visualize( double dist, bool recordVideo) {

        IsInitialized();  // So that system is automatically initialized when run in viewer mode

        FrIrrApp app(this, m_chronoSystem.get(), dist);

        app.SetTimestep(m_chronoSystem->GetStep());
        app.SetVideoframeSave(recordVideo);
        app.Visualize();

    }

    void FrOffshoreSystem::VisualizeStaticAnalysis( double dist, bool recordVideo) {

        IsInitialized();  // So that system is automatically initialized when run in viewer mode

        FrIrrApp app(this, m_chronoSystem.get(), dist);

        app.SetTimestep(m_chronoSystem->GetStep());
        app.SetVideoframeSave(recordVideo);
        app.VisualizeStaticAnalysis();

    }

    void FrOffshoreSystem::AddAsset(std::shared_ptr<chrono::ChAsset> asset) {
        m_chronoSystem->AddAsset(std::move(asset));
    }

    void FrOffshoreSystem::IsInitialized() {
        if (!m_isInitialized) Initialize();
    }


    // Iterators

    FrOffshoreSystem::BodyIter FrOffshoreSystem::body_begin() {
        return m_bodyList.begin();
    }

    FrOffshoreSystem::ConstBodyIter FrOffshoreSystem::body_begin() const {
        return m_bodyList.cbegin();
    }

    FrOffshoreSystem::BodyIter FrOffshoreSystem::body_end() {
        return m_bodyList.end();
    }

    FrOffshoreSystem::ConstBodyIter FrOffshoreSystem::body_end() const {
        return m_bodyList.cend();
    }

    FrOffshoreSystem::LinkIter FrOffshoreSystem::link_begin() {
        return m_linkList.begin();
    }

    FrOffshoreSystem::ConstLinkIter FrOffshoreSystem::link_begin() const {
        return m_linkList.cbegin();
    }

    FrOffshoreSystem::LinkIter FrOffshoreSystem::link_end() {
        return m_linkList.end();
    }

    FrOffshoreSystem::ConstLinkIter FrOffshoreSystem::link_end() const {
        return m_linkList.cend();
    }

    void FrOffshoreSystem::InitializeLog() {

        if (IsLogged()) {

            auto logPath = m_pathManager->BuildPath(this, "system.csv");

            // Add the fields
            // TODO A completer
            m_message->AddField<double>("time", "s", "Current time of the simulation",
                    [this]() { return m_chronoSystem->GetChTime(); });

            // Init the message
            FrObject::InitializeLog(logPath);

            // Initializing environment before bodies
//            m_environment->InitializeLog();

            for (auto &item : m_PrePhysicsList) {
                item->InitializeLog();
            }

            for (auto &item : m_bodyList) {
                item->InitializeLog();
            }

            for (auto &item : m_MidPhysicsList) {
                item->InitializeLog();
            }

            for (auto &item : m_linkList) {
                item->InitializeLog();
            }

            for (auto &item : m_PostPhysicsList) {
                item->InitializeLog();
            }

        }
    }

    void FrOffshoreSystem::ClearLogs() {

        ClearMessage();

        for (auto &item : m_PrePhysicsList) {
            item->ClearMessage();
        }

        for (auto &item : m_bodyList) {
            item->ClearMessage();
            for (auto& force : item->GetForceList()) {
                force->ClearMessage();
            }
            for (auto& node : item->GetNodeList()) {
                node->ClearMessage();
            }
        }

        for (auto &item : m_MidPhysicsList) {
            item->ClearMessage();
        }

        for (auto &item : m_linkList) {
            item->ClearMessage();
        }

        for (auto &item : m_PostPhysicsList) {
            item->ClearMessage();
        }

    }

    FrPathManager *FrOffshoreSystem::GetPathManager() const { return m_pathManager.get(); }


}  // end namespace frydom<|MERGE_RESOLUTION|>--- conflicted
+++ resolved
@@ -298,12 +298,8 @@
         }
 
         // Full assembly -computes also forces-
-<<<<<<< HEAD
-            m_chronoSystem->DoFullAssembly();
-=======
         m_chronoSystem->Setup(); //FIXME : utile? déjà fait dans DoAssembly
         m_chronoSystem->DoFullAssembly();
->>>>>>> 61a4d711
 
         m_chronoSystem->Update();
 
