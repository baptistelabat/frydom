// ==========================================================================
// FRyDoM - frydom-ce.org
// 
// Copyright (c) Ecole Centrale de Nantes (LHEEA lab.) and D-ICE Engineering.
// All rights reserved.
// 
// Use of this source code is governed by a GPLv3 license that can be found
// in the LICENSE file of FRyDoM.
// 
// ==========================================================================


#include <frydom/cable/FrDynamicCable.h>
#include <chrono/utils/ChProfiler.h>
#include "FrOffshoreSystem.h"

#include "frydom/core/body/FrBody.h"
#include "frydom/core/link/links_lib/FrLink.h"
#include "frydom/core/common/FrPhysicsItem.h"
#include "frydom/environment/FrEnvironment.h"
#include "frydom/environment/ocean/freeSurface/FrFreeSurface.h"

#include "frydom/hydrodynamics/seakeeping/linear/hdb/FrHydroMapper.h"
#include "frydom/hydrodynamics/seakeeping/linear/hdb/FrHydroDB.h"
#include "frydom/core/body/FrBody.h"


#include "frydom/cable/FrCable.h"



//#include "GeographicLib/LocalCartesian.hpp"
//#include "frydom/environment/FrTimeZone.h"
//#include "frydom/environment/seabed/FrSeabed.h"
//#include "frydom/environment/tidal/FrTidalModel.h"



namespace frydom {

    FrOffshoreSystem::FrOffshoreSystem(bool use_material_properties,
                                       unsigned int max_objects,
                                       double scene_size) :

            chrono::ChSystemSMC(use_material_properties, max_objects, scene_size),
//            m_gravity_acc_magnitude(9.81),
//            m_water_density(1025.),
            NEDframe(chrono::VNULL, M_PI, chrono::VECT_X) {

        // The world body is a virtual body with no mass that is fixed and used to fix nodes in the absolute frame
        world_body = std::make_shared<FrBody>();
        //world_body->SetSystem(this);
        world_body->SetBodyFixed(true);
        world_body->SetName("WorldBody");
        AddBody(world_body);

        m_environment = std::make_unique<FrEnvironment>();
        m_environment->SetSystem(this);
        AddBody(m_environment->GetFreeSurface()->GetBody());


        // Convention for z orientation is upward
        Set_G_acc(chrono::ChVector<>(0., 0., -m_environment->GetGravityAcceleration()));

    }

    void FrOffshoreSystem::Update(bool update_assets) {
        timer_update.start();  // Timer for profiling

        // TODO: Mettre ici a jour tous les elements de l'environnement
        // Update all environment models (waves, wind, current...)
        m_environment->Update(ChTime);

        // Executes the "forUpdate" in all controls of controlslist
        ExecuteControlsForUpdate();

        // Inherit parent class (recursively update sub objects bodies, links, etc)
        chrono::ChAssembly::Update(update_assets);

        // Update all contacts, if any
        contact_container->Update(ChTime, update_assets);

        timer_update.stop();
    }

    // From state Y={x,v} to system.
    void FrOffshoreSystem::StateScatter(const chrono::ChState &x, const chrono::ChStateDelta &v, const double T) {

        m_environment->Update(T);  // Updating environment

        IntStateScatter(0, x, 0, v,
                        T);  // TODO: voir pour faire un update de l'environnement juste avant cette ligne ...

//        Update();  //***TODO*** optimize because maybe IntStateScatter above might have already called Update?
    }

    bool FrOffshoreSystem::Integrate_Y() {
        ResetTimers();

        timer_step.start();

        // Executes "forStep" in all controls of controlslist
        ExecuteControlsForStep();  // C'est ici qu'on pourra trigger les calculs de controllers... Voir avec sof si
                                   // c'est le bon endroit / si l'objet control de chrono convient

        stepcount++;
        solvecount = 0;
        setupcount = 0;

        // Compute contacts and create contact constraints
        ComputeCollisions();

        // Counts dofs, statistics, etc. (not needed because already in Advance()...? ) // TODO: voir ce qu'il en est
        Setup();

        // Update everything - and put to sleep bodies that need it (not needed because already in Advance()...? )
        // No need to update visualization assets here.
//        Update(true);  // FIXME : Desactive car redondant avec ce qui est deja fait lors du system::StateScatter()...

        // Re-wake the bodies that cannot sleep because they are in contact with
        // some body that is not in sleep state.
//        ManageSleepingBodies(); // Proposer au chrono group que cette methode soit protected afi de pouvoir
                                  // completement deriver de Integrate_Y()...

        // Prepare lists of variables and constraints.
        DescriptorPrepareInject(*descriptor);
        descriptor->UpdateCountsAndOffsets();

        // Set some settings in timestepper object
        timestepper->SetQcDoClamp(true);
        timestepper->SetQcClamping(max_penetration_recovery_speed);
        // TODO: reactiver les 3 lignes suivantes pour autoriser l'utilisation des solveurs HHT et Newmark
//        if (std::dynamic_pointer_cast<ChTimestepperHHT>(timestepper) ||
//            std::dynamic_pointer_cast<ChTimestepperNewmark>(timestepper))
//            timestepper->SetQcDoClamp(false);

        // PERFORM TIME STEP HERE!
        timestepper->Advance(
                step);  // Ici, on passe du temps courant au temps suivant en utilisant le shema du timestepper choisi

        // Executes custom processing at the end of step
        CustomEndOfStep();

        // If there are some probe objects in the probe list,
        // tell them to record their variables (ususally x-y couples)
        RecordAllProbes(); // Voir a utiliser les ChProbe pour les capteurs controle. On pourra utiliser pour la radiation et l'enregistremet en buffer circulaire...

        // Call method to gather contact forces/torques in rigid bodies
        contact_container->ComputeContactForces();

        // TODO: ici, appeler une methode sur tout l'assembly permettant de faire une finalisation du pas de temps courant
        // ou alors le faire en tout debut de cette methode pour avoir aussi le t=0 ?
        // Cet appel permettra de trigger le log aux pas de temps fixes.
        // Voir aussi la methode CurtomEndOfStep() ci-dessus qui pourrait faire tout a fait l'affaire...

        // Time elapsed for step..
        timer_step.stop();


        std::cout << "Framerate = " << 1. / timer_step.GetTimeSeconds() << " FPS" << std::endl;

        return true;
    }

    void FrOffshoreSystem::CustomEndOfStep() {
        // TODO : Ici on a bon candidat pour trigger l'emission des donnees des objets...
        std::cout << "End of time step leading to time " << ChTime << std::endl;

        m_NitterOutput += 1;

        if (m_NsampleOutput == m_NitterOutput) {
            m_NitterOutput = 0;
            for (auto &ibody : bodylist) {
                auto body = dynamic_cast<FrBody *>(ibody.get());
                if (body) {
                    body->StepFinalize();
                }
            }
        }
    }

    void FrOffshoreSystem::Initialize() {
        // TODO: Ici, on initialise tous les composants de systeme. Ceci implique d'iterer sur ces derniers et qu'ils
        // possedent tous une methode Initialize()
        // On pourra faire deriver tous les objets d'une class FrObject qui apporte a la fois un UUID et a la
        // methode initialize comme methode virtuelle

        std::cout << "Initializing the system to make every component consistent" << std::endl;
        m_environment->Initialize();

        // Initializing physical items
        for (auto &ibody : bodylist) {
            auto body = dynamic_cast<FrBody *>(ibody.get());
            if (body) {
                body->Initialize();
            }
        }

        // We can now do an initial Update as everything has been initialized against everything
        Update(true);
    }

    void FrOffshoreSystem::StepFinalize() {

        std::cout << "Finalizing the step at time " << GetChTime() << std::endl;
        m_environment->StepFinalize();

        for (auto &ibody : bodylist) {
            auto body = dynamic_cast<FrBody *>(ibody.get());
            if (body) {
                body->StepFinalize();//TODO this line does not work, check why
            }
        }

    }

    void FrOffshoreSystem::IntLoadResidual_Mv(const unsigned int off,
                                              chrono::ChVectorDynamic<>& Res,
                                              const chrono::ChVectorDynamic<>& w,
                                              const double c) {
        unsigned int displ_v = off - offset_w;

        // Inherit: operate parent method on sub object (bodies, links, etc.)
        chrono::ChAssembly::IntLoadResidual_Mv(off, Res, w, c);
        // Use also on contact container:
        contact_container->IntLoadResidual_Mv(displ_v + contact_container->GetOffset_w(), Res, w, c);
        // Use also on hydro mapper:
        auto off_ChAw = chrono::ChAssembly::GetOffset_w();
        for (auto& mapper: m_hydroMapper){
            mapper->IntLoadResidual_Mv(off-off_ChAw, Res, w, c);
        }

    }

    void FrOffshoreSystem::VariablesFbIncrementMq() {
        // Inherit: operate parent method on sub object (bodies, links, etc.)
        chrono::ChAssembly::VariablesFbIncrementMq();
        // Use also on contact container:
        contact_container->VariablesFbIncrementMq();
        // Use also on hydro mapper
        /**
        for (auto& mapper: m_hydroMapper) {
			mapper->VariablesFbIncrementMq();
		}
        **/

    }

    FrEnvironment *FrOffshoreSystem::GetEnvironment() const {
        return m_environment.get();
    }

    chrono::ChFrame<double> FrOffshoreSystem::GetNEDFrame() const { return NEDframe; }

    chrono::ChBody *FrOffshoreSystem::GetWorldBodyPtr() const {
        return world_body.get();
    }

    std::shared_ptr<FrBody> FrOffshoreSystem::GetWorldBody() const {
        return world_body;
    }

    void FrOffshoreSystem::SetHydroMapper(std::shared_ptr<FrHydroMapper> hydroMapper) {
        m_hydroMapper.push_back(hydroMapper);
    }

    std::shared_ptr<FrHydroMapper> FrOffshoreSystem::GetHydroMapper(const int id) const {
        return m_hydroMapper[id];
    }

    void FrOffshoreSystem::SetHydroDB(const std::string filename) {
        m_HDB.push_back( std::make_shared<FrHydroDB>(filename) );
        m_nHDB += 1;
        m_hydroMapper.push_back( m_HDB[m_nHDB-1]->GetMapper() );
    }

    FrHydroDB *FrOffshoreSystem::GetHydroDB(const int id) const {
        return m_HDB[id].get();
    }

    int FrOffshoreSystem::GetHydroMapNb() const { return (int) m_hydroMapper.size(); }













    // REFACTORING ------------->>>>>>>>>>>>>>>

    // This script contains all the getters, setters used for the class FrOffshoreSystem_ along with a wrapper for the time-stepping.
    // Iterators over the containers are also defined here.

    _FrSystemBaseSMC::_FrSystemBaseSMC(frydom::FrOffshoreSystem_ *offshoreSystem) :
            chrono::ChSystemSMC(), m_offshoreSystem_(offshoreSystem) {}

    void _FrSystemBaseSMC::Update(bool update_assets) {

        CH_PROFILE( "Update");

        timer_update.start();  // Timer for profiling

        // Pre updates that are not about multibody dynamics
        m_offshoreSystem_->PreUpdate();

        // Executes the "forUpdate" in all controls of controlslist
        ExecuteControlsForUpdate();

        // Physics item that have to be updated before all
        m_offshoreSystem_->PrePhysicsUpdate(ChTime, update_assets);

        // Bodies updates  // FIXME : appeler les updates directement des objets frydom !
        for (auto& body : bodylist) {
            body->Update(ChTime, update_assets);
        }

        // Physics items that have to be updated between bodies and links
        m_offshoreSystem_->MidPhysicsUpdate(ChTime, update_assets);

        // Links updates  // FIXME : appeler les updates directement des objets frydom !
        for (auto& link : linklist) {
            link->Update(ChTime, update_assets);
        }

        // Physics items that have to be updated after all
        m_offshoreSystem_->PostPhysicsUpdate(ChTime, update_assets);

        // Update all contacts, if any
        contact_container->Update(ChTime, update_assets);

        // Post updates that are not about multibody dynamics
        m_offshoreSystem_->PostUpdate();

        timer_update.stop();

    }

    void _FrSystemBaseSMC::CustomEndOfStep() {
        m_offshoreSystem_->StepFinalize();
    }

//    void _FrSystemBaseSMC::SetupInitial() {
//        chrono::ChSystem::SetupInitial();
//        m_offshoreSystem_->Initialize();
//    }

    /// Default constructor
    /// \param systemType contact method system (SMOOTH_CONTACT/NONSMOOTH_CONTACT)
    /// \param timeStepper time stepper type
    /// \param solver solver type
    FrOffshoreSystem_::FrOffshoreSystem_(SYSTEM_TYPE systemType, TIME_STEPPER timeStepper, SOLVER solver) {

        // Creating the chrono System backend. It drives the way contact are modelled
        SetSystemType(systemType, false);

        // Setting the time stepper
        SetTimeStepper(timeStepper, false);

        // Setting the constraints solver
        SetSolver(solver, false);

        // Check compatibility between system contact model, time stepper and constraint solver
        CheckCompatibility();

        // Set different default values
        m_staticsMethod = NONLINEAR;

        // Creating a fixed world body to be able to attach anything to it (anchors...) // TODO: mettre dans une methode privee
        CreateWorldBody();

        // Creating the environment
        m_environment = std::make_unique<FrEnvironment_>(this); // FIXME: voir bug dans FrEnvironment pour le reglage du systeme

    }

    FrOffshoreSystem_::~FrOffshoreSystem_() = default;
    void FrOffshoreSystem_::Add(std::shared_ptr<FrObject> newItem) {
        assert(std::dynamic_pointer_cast<FrBody_>(newItem) ||
               std::dynamic_pointer_cast<FrLink_>(newItem) ||
               std::dynamic_pointer_cast<FrPhysicsItem_>(newItem));

        if (auto item = std::dynamic_pointer_cast<FrBody_>(newItem)) {
            AddBody(item);
            return;
        }

        if (auto item = std::dynamic_pointer_cast<FrLink_>(newItem)) {
            AddLink(item);
            return;
        }

        if (auto item = std::dynamic_pointer_cast<FrPrePhysicsItem_>(newItem)) {
            AddPhysicsItem(item);
            return;
        }

        if (auto item = std::dynamic_pointer_cast<FrMidPhysicsItem_>(newItem)) {
            AddPhysicsItem(item);
            return;
        }

        if (auto item = std::dynamic_pointer_cast<FrPostPhysicsItem_>(newItem)) {
            AddPhysicsItem(item);
            return;
        }

    }

    void FrOffshoreSystem_::AddBody(std::shared_ptr<FrBody_> body) {

        if (!CheckBodyContactMethod(body)) { // TODO : voir si on set pas d'autorite le mode de contact a celui du systeme plutot que de faire un if...
            body->SetContactMethod(m_systemType);
        }

        m_chronoSystem->AddBody(body->GetChronoBody());  // Authorized because this method is a friend of FrBody_
        m_bodyList.push_back(body);

        body->m_system = this;

    }


    void FrOffshoreSystem_::AddLink(std::shared_ptr<FrLinkBase_> link) {
        m_chronoSystem->AddLink(link->GetChronoLink());
        m_linkList.push_back(link);
    }


//
//    void FrOffshoreSystem_::AddOtherPhysics(std::shared_ptr<FrOtherPhysics_> otherPhysics) {
//        m_chronoSystem->AddOtherPhysicsItem(otherPhysics->GetChronoOtherPhysics());
//        m_otherPhysicsList.push_back(otherPhysics);
//    }


    void FrOffshoreSystem_::AddPhysicsItem(std::shared_ptr<FrPrePhysicsItem_> otherPhysics) {
        m_chronoSystem->AddOtherPhysicsItem(otherPhysics->GetChronoPhysicsItem());
        otherPhysics->m_system = this;
        m_PrePhysicsList.push_back(otherPhysics);
    }

    void FrOffshoreSystem_::AddPhysicsItem(std::shared_ptr<FrMidPhysicsItem_> otherPhysics) {
        m_chronoSystem->AddOtherPhysicsItem(otherPhysics->GetChronoPhysicsItem());
        otherPhysics->m_system = this;
        m_MidPhysicsList.push_back(otherPhysics);
    }

    void FrOffshoreSystem_::AddPhysicsItem(std::shared_ptr<FrPostPhysicsItem_> otherPhysics) {
        m_chronoSystem->AddOtherPhysicsItem(otherPhysics->GetChronoPhysicsItem());
        otherPhysics->m_system = this;
        m_PostPhysicsList.push_back(otherPhysics);
    }

    FrEnvironment_ *FrOffshoreSystem_::GetEnvironment() const {
        return m_environment.get();
    }

    std::shared_ptr<FrBody_> FrOffshoreSystem_::GetWorldBody() const {
        return m_worldBody;
    }

    void FrOffshoreSystem_::PreUpdate() {
        // TODO : voir si on ne met pas l'environnement comme un physics Item update en tant que PrePhysicsItem
        m_environment->Update(m_chronoSystem->GetChTime());
    }

    void FrOffshoreSystem_::PostUpdate() {
        // TODO
    }

    void FrOffshoreSystem_::PrePhysicsUpdate(double time, bool update_assets) {
        for (auto& item : m_PrePhysicsList) {
            item->Update(time);
        }
    }

    void FrOffshoreSystem_::MidPhysicsUpdate(double time, bool update_assets) {
        for (auto& item : m_MidPhysicsList) {
            item->Update(time);
        }
    }

    void FrOffshoreSystem_::PostPhysicsUpdate(double time, bool update_assets) {
        for (auto& item : m_PostPhysicsList) {
            item->Update(time);
        }
    }


    void FrOffshoreSystem_::Initialize() {

        // Initializing environment before bodies
        m_environment->Initialize();

//        for (auto& item : m_PrePhysicsList) {
//            item->SetupInitial();
//        }
//
//        for (auto& item : m_bodyList){
//            item->SetupInitial();
//        }
//
//        for (auto& item : m_MidPhysicsList) {
//            item->SetupInitial();
//        }
//
//        for (auto& item : m_linkList) {
//            item->SetupInitial();
//        }
//
//        for (auto& item : m_PostPhysicsList) {
//            item->SetupInitial();
//        }

//        m_chronoSystem->Update();

        m_chronoSystem->SetupInitial();


//        // Initializing embedded chrono system
//        m_chronoSystem->SetupInitial(); // Actually do nothing but called for consistency

//        // Initializing bodies
//        auto bodyIter = body_begin();
//        for (; bodyIter != body_end(); bodyIter++) {
//            (*bodyIter)->Initialize();
//        }
//
//        // Initializing links
//        auto linkIter = link_begin();
//        for (; linkIter != link_end(); linkIter++) {
//            (*linkIter)->Initialize();
//        }

        // TODO (pour la radiation notamment)
//        // Initializing otherPhysics
//        auto otherPhysicsIter = otherphysics_begin();
//        for (; otherPhysicsIter != otherphysics_end(); otherPhysicsIter++) {
//            (*otherPhysicsIter)->Initialize();
//        }


        m_isInitialized = true;

    }

    void FrOffshoreSystem_::StepFinalize() {
        m_environment->StepFinalize();

        for (auto& body : m_bodyList) {
            body->StepFinalize();
        }

        for (auto& link : m_linkList) {
            link->StepFinalize();
        }

        // TODO : faire aussi pour les physicsItems !

    }

    void FrOffshoreSystem_::SetSystemType(SYSTEM_TYPE type, bool checkCompat) {

        if (m_chronoSystem) Clear(); // Clear the system from every bodies etc...

        // Creating the chrono System backend. It drives the way contact are modelled
        switch (type) {
            case SMOOTH_CONTACT:
                m_chronoSystem = std::make_unique<_FrSystemBaseSMC>(this);
                break;
            case NONSMOOTH_CONTACT:
                std::cout << "NSC systems is not tested for now !!!!" << std::endl;
                m_chronoSystem = std::make_unique<_FrSystemBaseNSC>();
                break;
        }

        m_systemType = type;

        if (checkCompat) CheckCompatibility();
    }

    void FrOffshoreSystem_::CheckCompatibility() const {
        // TODO : verifier la compatibilite entre type systeme, solveur et integrateur temporel



    }

    bool FrOffshoreSystem_::CheckBodyContactMethod(std::shared_ptr<FrBody_> body) {
        return m_systemType == body->GetContactType();
    }

    void FrOffshoreSystem_::SetSolver(SOLVER solver, bool checkCompat) {

        using SOLVERS = chrono::ChSolver::Type;

        switch (solver) {
            case SOR:
                m_chronoSystem->SetSolverType(SOLVERS::SOR);
                break;
            case SYMMSOR:
                m_chronoSystem->SetSolverType(SOLVERS::SYMMSOR);
                break;
            case JACOBI:
                m_chronoSystem->SetSolverType(SOLVERS::JACOBI);
                break;
            case BARZILAIBORWEIN:
                m_chronoSystem->SetSolverType(SOLVERS::BARZILAIBORWEIN);
                break;
            case PCG:
                m_chronoSystem->SetSolverType(SOLVERS::PCG);
                break;
            case APGD:
                m_chronoSystem->SetSolverType(SOLVERS::APGD);
                break;
            case MINRES:
                m_chronoSystem->SetSolverType(SOLVERS::MINRES);
                break;
            case SOLVER_SMC:
                m_chronoSystem->SetSolverType(SOLVERS::SOLVER_SMC);
                break;
        }

        m_solverType = solver;

        if (checkCompat) CheckCompatibility();
    }

    void FrOffshoreSystem_::SetSolverWarmStarting(bool useWarm) {
        m_chronoSystem->SetSolverWarmStarting(useWarm);
    }

    void FrOffshoreSystem_::SetSolverOverrelaxationParam(double omega) {
        m_chronoSystem->SetSolverOverrelaxationParam(omega);
    }

    void FrOffshoreSystem_::SetSolverSharpnessParam(double momega) {
        m_chronoSystem->SetSolverSharpnessParam(momega);
    }

    void FrOffshoreSystem_::SetParallelThreadNumber(int nbThreads) {
        m_chronoSystem->SetParallelThreadNumber(nbThreads);
    }

    void FrOffshoreSystem_::SetSolverMaxIterSpeed(int maxIter) {
        m_chronoSystem->SetMaxItersSolverSpeed(maxIter);
    }

    void FrOffshoreSystem_::SetSolverMaxIterStab(int maxIter) {
        m_chronoSystem->SetMaxItersSolverStab(maxIter);
    }

    void FrOffshoreSystem_::SetSolverMaxIterAssembly(int maxIter) {
        m_chronoSystem->SetMaxiter(maxIter);
    }

    void FrOffshoreSystem_::SetSolverGeometricTolerance(double tol) {
        m_chronoSystem->SetTol(tol);
    }

    void FrOffshoreSystem_::SetSolverForceTolerance(double tol) {
        m_chronoSystem->SetTolForce(tol);
    }

    void FrOffshoreSystem_::UseMaterialProperties(bool use) {
        if (m_systemType == SMOOTH_CONTACT) {
            dynamic_cast<chrono::ChSystemSMC*>(m_chronoSystem.get())->UseMaterialProperties(use);
        } else {
            std::cerr << "The use of material properties is only for SMOOTH_CONTACT systems" << std::endl;
        }
    }

    void FrOffshoreSystem_::SetContactForceModel(FrOffshoreSystem_::CONTACT_MODEL model) {
        if (m_systemType == SMOOTH_CONTACT) {
            auto systemSMC = dynamic_cast<chrono::ChSystemSMC*>(m_chronoSystem.get());
            using ContactForceModel = chrono::ChSystemSMC::ContactForceModel;
            switch (model) {
                case HOOKE:
                    systemSMC->SetContactForceModel(ContactForceModel::Hooke);
                    break;
                case HERTZ:
                    systemSMC->SetContactForceModel(ContactForceModel::Hertz);
                    break;
                case COULOMB:
                    systemSMC->SetContactForceModel(ContactForceModel::PlainCoulomb);
                    break;
            }
        } else {
            std::cerr << "Contact force model is only for SMOOTH_CONTACT systems" << std::endl;
        }
    }

    void FrOffshoreSystem_::SetAdhesionForceModel(FrOffshoreSystem_::ADHESION_MODEL model) {
        if (m_systemType == SMOOTH_CONTACT) {
            auto systemSMC = dynamic_cast<chrono::ChSystemSMC*>(m_chronoSystem.get());
            using AdhesionForceModel = chrono::ChSystemSMC::AdhesionForceModel ;
            switch (model) {
                case CONSTANT:
                    systemSMC->SetAdhesionForceModel(AdhesionForceModel::Constant);
                    break;
                case DMT:
                    systemSMC->SetAdhesionForceModel(AdhesionForceModel::DMT);
                    break;
            }
        } else {
            std::cerr << "Adhesion force model is only for SMOOTH_CONTACT systems" << std::endl;
        }
    }

    void FrOffshoreSystem_::SetTangentialDisplacementModel(FrOffshoreSystem_::TANGENTIAL_DISP_MODEL model) {
        if (m_systemType == SMOOTH_CONTACT) {
            auto systemSMC = dynamic_cast<chrono::ChSystemSMC*>(m_chronoSystem.get());
            using TangentialDisplacementModel = chrono::ChSystemSMC::TangentialDisplacementModel ;
            switch (model) {
                case NONE:
                    systemSMC->SetTangentialDisplacementModel(TangentialDisplacementModel::None);
                    break;
                case ONE_STEP:
                    systemSMC->SetTangentialDisplacementModel(TangentialDisplacementModel::OneStep);
                    break;
                case MULTI_STEP:
                    systemSMC->SetTangentialDisplacementModel(TangentialDisplacementModel::MultiStep);
                    break;
            }
        } else {
            std::cerr << "Adhesion force model is only for SMOOTH_CONTACT systems" << std::endl;
        }
    }

    void FrOffshoreSystem_::SetStiffContact(bool isStiff) {
        if (m_systemType == SMOOTH_CONTACT) {
            dynamic_cast<chrono::ChSystemSMC*>(m_chronoSystem.get())->SetStiffContact(isStiff);
        } else {
            std::cerr << "StiffContact is only for SMOOTH_CONTACT systems" << std::endl;
        }
    }

    void FrOffshoreSystem_::SetSlipVelocityThreshold(double velocity) {
        if (m_systemType == SMOOTH_CONTACT) {
            dynamic_cast<chrono::ChSystemSMC*>(m_chronoSystem.get())->SetSlipVelocitythreshold(velocity);
        } else {
            std::cerr << "Slip Velocity Threshold is only for SMOOTH_CONTACT systems" << std::endl;
        }
    }

    void FrOffshoreSystem_::SetCharacteristicImpactVelocity(double velocity) {
        if (m_systemType == SMOOTH_CONTACT) {
            dynamic_cast<chrono::ChSystemSMC*>(m_chronoSystem.get())->SetCharacteristicImpactVelocity(velocity);
        } else {
            std::cerr << "Characteristic Impact Velocity is only for SMOOTH_CONTACT systems" << std::endl;
        }
    }

    void FrOffshoreSystem_::SetMinBounceSpeed(double speed) {
        m_chronoSystem->SetMinBounceSpeed(speed);
    }

    void FrOffshoreSystem_::SetMaxPenetrationRecoverySpeed(double speed) {
        m_chronoSystem->SetMaxPenetrationRecoverySpeed(speed);
    }

    int FrOffshoreSystem_::GetNbPositionCoords() const {
        return m_chronoSystem->GetNcoords();
    }

    int FrOffshoreSystem_::GetNbVelocityCoords() const {
        return m_chronoSystem->GetNcoords_w();
    }

    int FrOffshoreSystem_::GetNbConstraintsCoords() const {
        return m_chronoSystem->GetNdoc_w();
    }

    int FrOffshoreSystem_::GetNbDOF() const {
        return m_chronoSystem->GetNdof();
    }

    int FrOffshoreSystem_::GetNbBodies() const {
        return m_chronoSystem->GetNbodies();
    }

    int FrOffshoreSystem_::GetNbFixedBodies() const {
        return m_chronoSystem->GetNbodiesFixed();
    }

    int FrOffshoreSystem_::GetNbSleepingBodies() const {
        return m_chronoSystem->GetNbodiesSleeping();
    }

    void FrOffshoreSystem_::SetUseSleepingBodies(bool useSleeping) {
        m_chronoSystem->SetUseSleeping(useSleeping);
    }

    double FrOffshoreSystem_::GetGravityAcceleration() const {
        return fabs(m_chronoSystem->Get_G_acc()[2]);
    }

    void FrOffshoreSystem_::SetGravityAcceleration(double gravityAcceleration) {
        m_chronoSystem->Set_G_acc(chrono::ChVector<double>(0., 0., -gravityAcceleration));
    }

    void FrOffshoreSystem_::SetNbStepsStatics(int nSteps) {
        m_nbStepStatics = nSteps;
    }

    bool FrOffshoreSystem_::SolveStaticEquilibrium(FrOffshoreSystem_::STATICS_METHOD method) {
        switch (method) {
            case LINEAR:
                return m_chronoSystem->DoStaticLinear();
            case NONLINEAR:
                return m_chronoSystem->DoStaticNonlinear(m_nbStepStatics);
            case RELAXATION:
                return m_chronoSystem->DoStaticRelaxing(m_nbStepStatics);
        }
        // FIXME : il semble que les solveurs retournent toujours true...
    }

    void FrOffshoreSystem_::SetTimeStepper(TIME_STEPPER type, bool checkCompat) {

        using timeStepperType = chrono::ChTimestepper::Type;

        switch (type) {
            case EULER_IMPLICIT_LINEARIZED:
                m_chronoSystem->SetTimestepperType(timeStepperType::EULER_IMPLICIT_LINEARIZED);
                break;
            case EULER_IMPLICIT_PROJECTED:
                m_chronoSystem->SetTimestepperType(timeStepperType::EULER_IMPLICIT_PROJECTED);
                break;
            case EULER_IMPLICIT:
                m_chronoSystem->SetTimestepperType(timeStepperType::EULER_IMPLICIT);
                break;
            case TRAPEZOIDAL:
                m_chronoSystem->SetTimestepperType(timeStepperType::TRAPEZOIDAL);
                break;
            case TRAPEZOIDAL_LINEARIZED:
                m_chronoSystem->SetTimestepperType(timeStepperType::TRAPEZOIDAL_LINEARIZED);
                break;
            case HHT:
                m_chronoSystem->SetTimestepperType(timeStepperType::HHT);
                break;
            case RUNGEKUTTA45:
                m_chronoSystem->SetTimestepperType(timeStepperType::RUNGEKUTTA45);
                break;
            case EULER_EXPLICIT:
                m_chronoSystem->SetTimestepperType(timeStepperType::EULER_EXPLICIT);
                break;
            case NEWMARK:
                m_chronoSystem->SetTimestepperType(timeStepperType::NEWMARK);
                break;
        }

        m_timeStepper = type;

        if (checkCompat) CheckCompatibility();

    }

    void FrOffshoreSystem_::SetTimeStep(double timeStep) {
        m_chronoSystem->SetStep(timeStep);
    }

    double FrOffshoreSystem_::GetTimeStep() const {
        return m_chronoSystem->GetStep();
    }

    void FrOffshoreSystem_::SetMinTimeStep(double minTimeStep) {
        m_chronoSystem->SetStepMin(minTimeStep);
    }

    void FrOffshoreSystem_::SetMaxTimeStep(double maxTimeStep) {
        m_chronoSystem->SetStepMax(maxTimeStep);
    }

    double FrOffshoreSystem_::GetTime() const {
        return m_chronoSystem->GetChTime();
    }

    bool FrOffshoreSystem_::AdvanceOneStep(double stepSize) {
        CheckIsInitialized();
        return (bool)m_chronoSystem->DoStepDynamics(stepSize);
    }

    bool FrOffshoreSystem_::AdvanceTo(double nextTime) {
        CheckIsInitialized();
        return m_chronoSystem->DoFrameDynamics(nextTime);
    }

    bool FrOffshoreSystem_::RunDynamics(double frameStep) {
        CheckIsInitialized();
        m_chronoSystem->Setup();
        m_chronoSystem->DoAssembly(chrono::AssemblyLevel::POSITION |
                                   chrono::AssemblyLevel::VELOCITY |
                                   chrono::AssemblyLevel::ACCELERATION);

        while (true) {
            double nextTime = m_chronoSystem->GetChTime() + frameStep;
            if (!AdvanceTo(nextTime))
                return false;
        }
        return true;
    }

    void FrOffshoreSystem_::CreateWorldBody() {
        m_worldBody = std::make_shared<FrBody_>();
        m_worldBody->SetFixedInWorld(true);
        m_worldBody->SetName("WorldBody");
        AddBody(m_worldBody);
    }

    std::shared_ptr<FrBody_> FrOffshoreSystem_::NewBody() {
        auto body = std::make_shared<FrBody_>();  // TODO : suivant le type de systeme SMC ou NSC, regler le type de surface...

        switch (m_systemType) {
            case SMOOTH_CONTACT:
                body->SetSmoothContact();
                break;
            case NONSMOOTH_CONTACT:
                body->SetNonSmoothContact();
                break;
        }

        AddBody(body);
        return body;
    }

    void FrOffshoreSystem_::Clear() {
        m_chronoSystem->Clear();

        m_bodyList.clear();
//        m_linkList.clear();
//        m_otherPhysicsList.clear();
    }

    chrono::ChSystem* FrOffshoreSystem_::GetChronoSystem() {
        return m_chronoSystem.get();
    }


    // Irrlicht visualization

    void FrOffshoreSystem_::RunInViewer(double endTime, double dist, bool recordVideo) {

<<<<<<< HEAD
        /// This subroutine runs the numerical simulation.

        /// \param endTime End time.
        /// \param dist Distance of the video camera.
        /// \param recordVideo True if the video is recorded, false otherwise.

        // Initialization of the system if not already done.
        CheckInitialize();
=======
        CheckIsInitialized();
>>>>>>> f509a7d5

        // Definition and initialization of the Irrlicht application.
        FrIrrApp_ app(m_chronoSystem.get(), dist);

        app.SetTimestep(m_chronoSystem->GetStep());
        app.SetVideoframeSave(recordVideo);
        app.Run(endTime); // The temporal loop is here.

    }

    void FrOffshoreSystem_::Visualize( double dist, bool recordVideo) {

        Initialize();  // So that system is automatically initialized when run in viewer mode

        FrIrrApp_ app(m_chronoSystem.get(), dist);

        app.SetTimestep(m_chronoSystem->GetStep());
        app.SetVideoframeSave(recordVideo);
        app.Visualize();

    }

    void FrOffshoreSystem_::AddAsset(std::shared_ptr<chrono::ChAsset> asset) {
        m_chronoSystem->AddAsset(std::move(asset));
    }

    void FrOffshoreSystem_::CheckIsInitialized() {
        if (!m_isInitialized) Initialize();
    }


    // Iterators

    FrOffshoreSystem_::BodyIter FrOffshoreSystem_::body_begin() {
        return m_bodyList.begin();
    }

    FrOffshoreSystem_::ConstBodyIter FrOffshoreSystem_::body_begin() const {
        return m_bodyList.cbegin();
    }

    FrOffshoreSystem_::BodyIter FrOffshoreSystem_::body_end() {
        return m_bodyList.end();
    }

    FrOffshoreSystem_::ConstBodyIter FrOffshoreSystem_::body_end() const {
        return m_bodyList.cend();
    }

    FrOffshoreSystem_::LinkIter FrOffshoreSystem_::link_begin() {
        return m_linkList.begin();
    }

    FrOffshoreSystem_::ConstLinkIter FrOffshoreSystem_::link_begin() const {
        return m_linkList.cbegin();
    }

    FrOffshoreSystem_::LinkIter FrOffshoreSystem_::link_end() {
        return m_linkList.end();
    }

    FrOffshoreSystem_::ConstLinkIter FrOffshoreSystem_::link_end() const {
        return m_linkList.cend();
    }


}  // end namespace frydom<|MERGE_RESOLUTION|>--- conflicted
+++ resolved
@@ -946,7 +946,6 @@
 
     void FrOffshoreSystem_::RunInViewer(double endTime, double dist, bool recordVideo) {
 
-<<<<<<< HEAD
         /// This subroutine runs the numerical simulation.
 
         /// \param endTime End time.
@@ -954,10 +953,7 @@
         /// \param recordVideo True if the video is recorded, false otherwise.
 
         // Initialization of the system if not already done.
-        CheckInitialize();
-=======
         CheckIsInitialized();
->>>>>>> f509a7d5
 
         // Definition and initialization of the Irrlicht application.
         FrIrrApp_ app(m_chronoSystem.get(), dist);
