--- conflicted
+++ resolved
@@ -7,7 +7,7 @@
 #include "FrOffshoreSystem.h"
 
 #include "frydom/core/body/FrBody.h"
-//#include "frydom/core/link/FrLink.h"
+#include "frydom/core/link/FrLink.h"
 #include "frydom/core/common/FrPhysicsItem.h"
 #include "frydom/environment/FrEnvironment.h"
 #include "frydom/environment/ocean/freeSurface/FrFreeSurface.h"
@@ -919,11 +919,7 @@
 
     void FrOffshoreSystem_::RunInViewer(double endTime, double dist, bool recordVideo) {
 
-<<<<<<< HEAD
         CheckInitialize();
-=======
-        Initialize();  // So that system is automatically initialized when run in viewer mode
->>>>>>> 21b5f00c
 
         FrIrrApp_ app(m_chronoSystem.get(), dist);
 
