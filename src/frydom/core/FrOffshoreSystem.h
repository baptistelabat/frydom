--- conflicted
+++ resolved
@@ -591,10 +591,6 @@
         /// Assembly of the body linked with kinematic link and constraints. Not working with assembly containing cables
         /// \return true if the assembly succeded
         bool DoAssembly();
-<<<<<<< HEAD
-=======
-
->>>>>>> be4c241d
 
         // Statics
 
