--- conflicted
+++ resolved
@@ -16,26 +16,6 @@
 
 #include "chrono/physics/ChSystemSMC.h"
 #include "chrono/physics/ChSystemNSC.h"
-<<<<<<< HEAD
-=======
-//
-//
-//#include "chrono/timestepper/ChState.h"
-//#include "chrono/core/ChMatrixNM.h"
-//#include "chrono/core/ChMatrix33.h"
-//
-#include "frydom/core/common/FrObject.h"
-//#include "frydom/environment/waves/FrFreeSurface.h"
-//#include "frydom/environment/current/FrCurrent.h"
-//#include "frydom/core/FrBody.h"
-//
-//#include "frydom/environment/FrEnvironment.h"
-
-#include "frydom/utils/FrIrrApp.h"
-#include "frydom/core/common/FrConvention.h"
-
-#include "hermes/hermes.h"
->>>>>>> ccee42b9
 
 #include "frydom/core/common/FrObject.h"
 
@@ -85,7 +65,6 @@
 
 
     // Forward declarations
-<<<<<<< HEAD
     class FrBody;
     class FrLinkBase;
     class FrPhysicsItem;
@@ -94,17 +73,7 @@
     class FrPostPhysicsItem;
     class FrEnvironment;
     class FrCable;
-=======
-    class FrBody_;
-    class FrLinkBase_;
-    class FrPhysicsItem_;
-    class FrPrePhysicsItem_;
-    class FrMidPhysicsItem_;
-    class FrPostPhysicsItem_;
-    class FrEnvironment_;
-    class FrCable_;
     class FrLogManager;
->>>>>>> ccee42b9
 
     /// Main class for a FRyDoM offshore system. This class is used to represent a multibody physical system,
     /// so it acts also as a database for most items involved in simulations, most noticeably objects of FrBody and FrLink
@@ -114,11 +83,7 @@
     /// This object will be responsible of performing the entire physical simulation (dynamics, kinematics, statics, etc.),
     /// so you need at least one FrOffshoreSystem_ object in your program, in order to perform simulations
     /// (you'll insert rigid bodies and links into it..).
-<<<<<<< HEAD
     class FrOffshoreSystem : public FrObject {
-=======
-    class FrOffshoreSystem_ : public FrObject_ {
->>>>>>> ccee42b9
 
     public:
 
@@ -286,7 +251,7 @@
 
         /// Add an item (body, link, etc.) to the offshore sytem
         /// \param item item to be added to the offshore system
-        void Add(std::shared_ptr<FrObject_> item); // TODO : faire des dynamic_pointer_cast sur les classes pouvant etre ajoutees...
+        void Add(std::shared_ptr<FrObject> item); // TODO : faire des dynamic_pointer_cast sur les classes pouvant etre ajoutees...
 
         /// Add a body to the offshore system
         /// \param body body to add
