--- conflicted
+++ resolved
@@ -476,9 +476,4 @@
         this->SetRot(mnewrot);
     }
 
-<<<<<<< HEAD
-	
-=======
-
->>>>>>> ca8b16cc
 }  // end namespace frydom