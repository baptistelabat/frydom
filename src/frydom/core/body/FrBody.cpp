// ==========================================================================
// FRyDoM - frydom-ce.org
//
// Copyright (c) Ecole Centrale de Nantes (LHEEA lab.) and D-ICE Engineering.
// All rights reserved.
//
// Use of this source code is governed by a GPLv3 license that can be found
// in the LICENSE file of FRyDoM.
//
// ==========================================================================

#include "FrBody.h"

#include "frydom/asset/FrAsset.h"
#include "frydom/asset/FrForceAsset.h"

<<<<<<< HEAD
#include "FrBody.h"

#include "chrono/assets/ChColorAsset.h"
#include "chrono/assets/ChTriangleMeshShape.h"
#include "chrono/assets/ChCylinderShape.h"
#include "chrono/assets/ChBoxShape.h"
#include "chrono/assets/ChSphereShape.h"
=======
#include "frydom/core/common/FrNode.h"
#include "frydom/core/common/FrRotation.h"
#include "frydom/core/common/FrFrame.h"
#include "frydom/core/common/FrException.h"

#include "frydom/core/link/links_lib/FrLink.h"

#include "frydom/core/math/FrMatrix.h"
#include "frydom/core/math/functions/FrFunctionBase.h"
>>>>>>> ccee42b9

#include "frydom/core/math/FrMatrix.h"
#include "frydom/core/force/FrForce.h"
<<<<<<< HEAD
#include "frydom/asset/FrAsset.h"
#include "frydom/mesh/FrTriangleMeshConnected.h"
#include "frydom/environment/FrEnvironment.h"
#include "frydom/environment/geographicServices/FrGeographicServices.h"
#include "frydom/asset/FrForceAsset.h"

=======

#include "frydom/environment/FrEnvironmentInc.h"
#include "frydom/environment/ocean/freeSurface/FrFreeSurface.h"

#include "frydom/IO/FrLogManager.h"

#include "chrono/assets/ChTriangleMeshShape.h"
#include <chrono/physics/ChLinkMotorLinearSpeed.h>  // FIXME : a retirer

//#include "FrCore.h"


>>>>>>> ccee42b9

namespace frydom {

    namespace internal {

        FrBodyBase::FrBodyBase(FrBody *body) : chrono::ChBodyAuxRef(), m_frydomBody(body) {}

        void FrBodyBase::SetupInitial() {}

        void FrBodyBase::Update(bool update_assets) {
            chrono::ChBodyAuxRef::Update(update_assets);
            m_frydomBody->Update();
        }

        void FrBodyBase::UpdateAfterMove() {

            auto auxref_to_cog = (chrono::ChFrameMoving<double>)GetFrame_REF_to_COG();

            chrono::ChFrameMoving<double> auxref_to_abs;
            this->TransformLocalToParent(auxref_to_cog, auxref_to_abs);

            SetFrame_REF_to_abs(auxref_to_abs);

            chrono::ChBodyAuxRef::Update(true);

            // Updating markers
            UpdateMarkers(GetChTime());
        }

        void FrBodyBase::UpdateMarkerPositionToCOG(const chrono::ChVector<> newCOG) {

            chrono::ChVector<double> position;

            for (auto& marker : GetMarkerList()) {
                position = marker->GetPos() - newCOG;
                marker->Impose_Rel_Coord(chrono::ChCoordsys<double>(position));
            }
            UpdateMarkers(GetChTime());
        }

        void FrBodyBase::RemoveAsset(std::shared_ptr<chrono::ChAsset> asset) { //taken from RemoveForce
            // trying to remove objects not previously added?
            assert(std::find<std::vector<std::shared_ptr<chrono::ChAsset>>::iterator>(assets.begin(), assets.end(), asset) !=
                           assets.end());

            // warning! linear time search
            assets.erase(
                    std::find<std::vector<std::shared_ptr<chrono::ChAsset>>::iterator>(assets.begin(), assets.end(), asset));
        }

    }  // end namespace frydom::internal

<<<<<<< HEAD
    FrBody::FrBody() {
        m_chronoBody = std::make_shared<internal::FrBodyBase>(this);
=======
    FrBody_::FrBody_() {

        m_typeName = "Body";
        SetLogged(true);

        m_chronoBody = std::make_shared<internal::_FrBodyBase>(this);
>>>>>>> ccee42b9
        m_chronoBody->SetMaxSpeed(DEFAULT_MAX_SPEED);
        m_chronoBody->SetMaxWvel(DEFAULT_MAX_ROTATION_SPEED);

        m_DOFMask = std::make_unique<FrBodyDOFMask>();

//        m_message = std::make_unique<hermes::Message>();
    }

    FrOffshoreSystem* FrBody::GetSystem() const {
        return m_system;
    }

    void FrBody::SetName(const char *name) {
        m_chronoBody->SetName(name);
    }

<<<<<<< HEAD
    void FrBody::SetFixedInWorld(bool state) {
=======
    const char* FrBody_::GetName() const {
        return m_chronoBody->GetName();
    }

    void FrBody_::SetFixedInWorld(bool state) {
>>>>>>> ccee42b9
        m_chronoBody->SetBodyFixed(state);
    }

    void FrBody::SetupInitial() {
        m_chronoBody->SetupInitial();
        Initialize();
    }

    void FrBody::Initialize() {

//        // Init the logs
//        if (IsLogged()) InitializeLog();

        // Initializing forces
        auto forceIter = force_begin();
        for (; forceIter != force_end(); forceIter++) {
            (*forceIter)->Initialize();
        }

        // Initializing forces
        auto nodeIter = node_begin();
        for (; nodeIter != node_end(); nodeIter++) {
            (*nodeIter)->Initialize();
        }

        // BodyDOF constraints Initialization
        if (m_DOFMask->HasLockedDOF()) {
            InitializeLockedDOF();
        }

    }

<<<<<<< HEAD
    void FrBody::StepFinalize() {
        // TODO
=======
    void FrBody_::StepFinalize() {
>>>>>>> ccee42b9
        // StepFinalize of forces
        auto forceIter = force_begin();
        for (; forceIter != force_end(); forceIter++) {
            (*forceIter)->StepFinalize();
        }

        // Send the message to the logging system
        if (IsLogged()) {
            m_message->Serialize();
            m_message->Send();
        }
    }

    void FrBody::Update() {
        // TODO

    }

    void FrBody::SetSmoothContact() {
        auto materialSurface = std::make_shared<chrono::ChMaterialSurfaceSMC>();
        m_chronoBody->SetMaterialSurface(materialSurface);
        m_contactType = CONTACT_TYPE::SMOOTH_CONTACT;
    }

    void FrBody::SetNonSmoothContact() {
        auto materialSurface = std::make_shared<chrono::ChMaterialSurfaceNSC>();
        m_chronoBody->SetMaterialSurface(materialSurface);
        m_contactType = CONTACT_TYPE::NONSMOOTH_CONTACT;
    }

    void FrBody::SetContactMethod(CONTACT_TYPE contactType) {
        switch (contactType) {
            case CONTACT_TYPE::SMOOTH_CONTACT:
                SetSmoothContact();
                break;
            case CONTACT_TYPE::NONSMOOTH_CONTACT:
                SetNonSmoothContact();
                break;
        }
    }

    FrBody::CONTACT_TYPE FrBody::GetContactType() const {
        return m_contactType;
    }


<<<<<<< HEAD
    // Linear iterators

    FrBody::ForceIter FrBody::force_begin() {
=======
    // Force linear iterators
    FrBody_::ForceIter FrBody_::force_begin() {
>>>>>>> ccee42b9
        return m_externalForces.begin();
    }

    FrBody::ConstForceIter FrBody::force_begin() const {
        return m_externalForces.cbegin();
    }

    FrBody::ForceIter FrBody::force_end() {
        return m_externalForces.end();
    }

    FrBody::ConstForceIter FrBody::force_end() const {
        return m_externalForces.cend();
    }

    // Node linear iterators
    FrBody_::NodeIter FrBody_::node_begin() {
        return m_nodes.begin();
    }

    FrBody_::ConstNodeIter FrBody_::node_begin() const {
        return m_nodes.cbegin();
    }

    FrBody_::NodeIter FrBody_::node_end() {
        return m_nodes.end();
    }

    FrBody_::ConstNodeIter FrBody_::node_end() const {
        return m_nodes.cend();
    }


    void FrBody::AddMeshAsset(std::string obj_filename) {

        auto mesh = std::make_shared<FrTriangleMeshConnected>();
        mesh->LoadWavefrontMesh(obj_filename);
        AddMeshAsset(mesh);
    }

    void FrBody::AddMeshAsset(std::shared_ptr<frydom::FrTriangleMeshConnected> mesh) {
        auto shape = std::make_shared<chrono::ChTriangleMeshShape>();
        shape->SetMesh(*mesh);
        m_chronoBody->AddAsset(shape);
    }

    void FrBody::AddAsset(std::shared_ptr<FrAsset> asset) {
        m_assets.push_back(asset);
        m_chronoBody->AddAsset(asset->GetChronoAsset());
    }

    void FrBody::SetColor(NAMED_COLOR colorName) {
        SetColor(FrColor(colorName));
    }

    void FrBody::SetColor(const FrColor& color) {
        auto colorAsset = std::make_shared<chrono::ChColorAsset>(
                chrono::ChColor(color.R, color.G, color.B));
        m_chronoBody->AddAsset(colorAsset);
    }

    double FrBody::GetMass() const {
        return m_chronoBody->GetMass();
    }

    FrInertiaTensor_ FrBody::GetInertiaTensor(FRAME_CONVENTION fc) const {
        double Ixx, Iyy, Izz, Ixy, Ixz, Iyz;
        SplitMatrix33IntoCoeffs(internal::ChMatrix33ToMatrix33(m_chronoBody->GetInertia()),
                Ixx, Ixy, Ixz, Ixy, Iyy, Iyz, Ixz, Iyz, Izz);
        if (IsNED(fc)) {
            internal::SwapInertiaFrameConvention(Ixx, Iyy, Izz, Ixy, Ixz, Iyz);
        }

        return {GetMass(), Ixx, Iyy, Izz, Ixy, Ixz, Iyz, FrFrame(GetCOG(fc), FrRotation(), fc), fc};
    }

    void FrBody::SetInertiaTensor(const FrInertiaTensor_ &inertia) {

        m_chronoBody->SetMass(inertia.GetMass());

        SetCOG(inertia.GetCOGPosition(NWU), NWU);

        double Ixx, Iyy, Izz, Ixy, Ixz, Iyz;
        inertia.GetInertiaCoeffs(Ixx, Iyy, Izz, Ixy, Ixz, Iyz, NWU);

        m_chronoBody->SetInertiaXX(chrono::ChVector<double>(Ixx, Iyy, Izz));
        m_chronoBody->SetInertiaXY(chrono::ChVector<double>(Ixy, Ixz, Iyz));

    }

    void FrBody::AllowCollision(bool isColliding) {
        m_chronoBody->SetCollide(isColliding);
    }

    void FrBody::AddBoxShape(double xSize, double ySize, double zSize) {
        auto shape = std::make_shared<chrono::ChBoxShape>();
        shape->GetBoxGeometry().SetLengths(chrono::ChVector<double>(xSize, ySize, zSize));
        m_chronoBody->AddAsset(shape);
    }

    void FrBody::AddCylinderShape(double radius, double height) {
        auto shape = std::make_shared<chrono::ChCylinderShape>();
        shape->GetCylinderGeometry().p1 = chrono::ChVector<double>(0., -height*0.5, 0.);
        shape->GetCylinderGeometry().p2 = chrono::ChVector<double>(0.,  height*0.5, 0.);
        shape->GetCylinderGeometry().rad = radius;
        m_chronoBody->AddAsset(shape);
    }

    void FrBody::AddSphereShape(double radius) {
        auto shape = std::make_shared<chrono::ChSphereShape>();
        shape->GetSphereGeometry().rad = radius;
        m_chronoBody->AddAsset(shape);
    }

    void FrBody::ActivateSpeedLimits(bool activate) {
        m_chronoBody->SetLimitSpeed(activate);
    }

    void FrBody::SetMaxSpeed(double maxSpeed_ms) {
        m_chronoBody->SetMaxSpeed((float)maxSpeed_ms);
        ActivateSpeedLimits(true);
    }

    void FrBody::SetMaxRotationSpeed(double wMax_rads) {
        m_chronoBody->SetMaxWvel((float)wMax_rads);
        ActivateSpeedLimits(true);
    }

    void FrBody::RemoveGravity(bool val) { // TODO : ajouter la force d'accumulation a l'initialisation --> cas ou le systeme n'a pas encore ete precise pour la gravite...
        // TODO : this method should not be used in production !!
        if (val) {
            m_chronoBody->Accumulate_force(
                    GetMass() * m_chronoBody->TransformDirectionParentToLocal(chrono::ChVector<double>(0., 0., 9.81)),
                    chrono::VNULL,
                    true
                    );
            // TODO : aller chercher la gravite dans systeme !!!
        } else {
            m_chronoBody->Empty_forces_accumulators();
        }

    }

    void FrBody::AddExternalForce(std::shared_ptr<frydom::FrForce> force) {
        /// This subroutine is used for adding the hydrodynamic loads.
        m_chronoBody->AddForce(force->GetChronoForce());  // FrBody is a friend class of FrForce

        force->m_body = this;
        m_externalForces.push_back(force);

    }

    void FrBody::RemoveExternalForce(std::shared_ptr<FrForce> force) {
        m_chronoBody->RemoveForce(force->GetChronoForce());

        m_externalForces.erase(
                std::find<std::vector<std::shared_ptr<FrForce>>::iterator>(m_externalForces.begin(), m_externalForces.end(), force));

        if (force->m_forceAsset!=nullptr) {
            m_chronoBody->RemoveAsset(force->m_forceAsset->GetChronoAsset());

            bool asserted=false;
            for (int ia=0;ia<m_assets.size();++ia){
                if (m_assets[ia]==force->m_forceAsset){
                    m_assets.erase(m_assets.begin()+ia);
                    asserted=true;
                }
            }
            assert(asserted);
            force->m_forceAsset=nullptr;

        }


        force->m_body = nullptr;
    }

    void FrBody::RemoveAllForces() {
        m_chronoBody->RemoveAllForces();
        for (auto forceIter=force_begin(); forceIter!=force_end(); forceIter++) {
            (*forceIter)->m_body = nullptr;
        }
        m_externalForces.clear();
    }

    // ##CC adding for monitoring load

    Force FrBody::GetTotalForceInWorld(FRAME_CONVENTION fc) const {
        auto chronoForce = m_chronoBody->Get_Xforce();
        return Force(chronoForce.x(), chronoForce.y(), chronoForce.z());
    }

    Torque FrBody::GetTotalTorqueInBodyAtCOG(FRAME_CONVENTION fc) const {
        auto chronoTorque = m_chronoBody->Get_Xtorque();
        return Torque(chronoTorque.x(), chronoTorque.y(), chronoTorque.z());
    }


    // Nodes

    std::shared_ptr<FrNode> FrBody::NewNode() {
        return std::make_shared<FrNode>(this);
    }

    void FrBody::SetCOG(const Position& bodyPos, FRAME_CONVENTION fc) {
        FrFrame cogFrame;
        cogFrame.SetPosition(bodyPos, fc);
        m_chronoBody->UpdateMarkerPositionToCOG(internal::Vector3dToChVector(cogFrame.GetPosition(NWU)));
        m_chronoBody->SetFrame_COG_to_REF(internal::FrFrame2ChFrame(cogFrame));
    }

    Position FrBody::GetCOG(FRAME_CONVENTION fc) const {
        Position cogPos = internal::ChVectorToVector3d<Position>(m_chronoBody->GetFrame_COG_to_REF().GetPos()); // In NWU
        if (IsNED(fc)) internal::SwapFrameConvention<Position>(cogPos);
        return cogPos;
    }

    Position FrBody::GetPosition(FRAME_CONVENTION fc) const {
        Position refPos = internal::ChVectorToVector3d<Position>(m_chronoBody->GetFrame_REF_to_abs().GetPos());
        if (IsNED(fc)) internal::SwapFrameConvention<Position>(refPos);
        return refPos;
    }

    FrGeographicCoord FrBody::GetGeoPosition(FRAME_CONVENTION fc) const {
        return CartToGeo(GetPosition(fc),fc);
    }

    void FrBody::SetPosition(const Position &worldPos, FRAME_CONVENTION fc) {

        /// This subroutine sets the initial position of a body in world.

        auto bodyFrame = GetFrame();
        bodyFrame.SetPosition(worldPos, fc);
        m_chronoBody->SetFrame_REF_to_abs(internal::FrFrame2ChFrame(bodyFrame));
        m_chronoBody->UpdateAfterMove();
    }

    void FrBody::SetGeoPosition(const FrGeographicCoord& geoCoord) {
        SetPosition(GeoToCart(geoCoord,NWU),NWU);
    }

    FrRotation FrBody::GetRotation() const {
        return FrRotation(GetQuaternion());
    }

    void FrBody::SetRotation(const FrRotation &rotation) {
        SetRotation(rotation.GetQuaternion());
    }

    FrUnitQuaternion_ FrBody::GetQuaternion() const {
        return internal::Ch2FrQuaternion(m_chronoBody->GetRot());
    }

    void FrBody::SetRotation(const FrUnitQuaternion_ &quaternion) {
        Position bodyWorldPos = GetPosition(NWU);
        m_chronoBody->SetRot(internal::Fr2ChQuaternion(quaternion));
        SetPosition(bodyWorldPos, NWU);
    }

    FrFrame FrBody::GetFrame() const {
        FrFrame bodyRefFrame;
        bodyRefFrame.SetPosition(GetPosition(NWU), NWU);
        bodyRefFrame.SetRotation(GetQuaternion());
        return bodyRefFrame;
    }

    void FrBody::SetFrame(const FrFrame &worldFrame) {
        SetPosition(worldFrame.GetPosition(NWU), NWU);
        SetRotation(worldFrame.GetQuaternion());
    }

    FrFrame FrBody::GetFrameAtPoint(const Position& bodyPoint, FRAME_CONVENTION fc) {
        FrFrame pointFrame;
        pointFrame.SetPosition(GetPointPositionInWorld(bodyPoint, fc), fc);
        pointFrame.SetRotation(GetQuaternion());
        return pointFrame;
    }

    FrFrame FrBody::GetFrameAtCOG(FRAME_CONVENTION fc) {
        return GetFrameAtPoint(GetCOG(fc), fc);
    }

    Position FrBody::GetPointPositionInWorld(const Position &bodyPos, FRAME_CONVENTION fc) const {
        return GetPosition(fc) + ProjectVectorInWorld<Position>(bodyPos, fc);
    }

    Position FrBody::GetPointPositionInBody(const Position &worldPos, FRAME_CONVENTION fc) const {
        return ProjectVectorInBody<Position>(worldPos - GetPosition(fc), fc);
    }

    Position FrBody::GetCOGPositionInWorld(FRAME_CONVENTION fc) const {
        Position cogPos = internal::ChVectorToVector3d<Position>(m_chronoBody->GetPos());
        if (IsNED(fc)) internal::SwapFrameConvention<Position>(cogPos);
        return cogPos;
    }


    FrGeographicCoord FrBody::GetGeoPointPositionInWorld(const Position& bodyPos, FRAME_CONVENTION fc) const {
        return CartToGeo(GetPointPositionInWorld(bodyPos, fc), fc);
    }

    FrGeographicCoord FrBody::GetGeoPointPositionInBody(const Position &worldPos, FRAME_CONVENTION fc) const {
        return CartToGeo(GetPointPositionInBody(worldPos, fc), fc);
    }

    FrGeographicCoord FrBody::GetCOGGeoPosition() const {
        return CartToGeo(GetCOGPositionInWorld(NWU), NWU);
    }


    void FrBody::SetPositionOfBodyPoint(const Position &bodyPoint, const Position &worldPos, FRAME_CONVENTION fc) {
        Position bodyWorldPos = GetPosition(fc);
        Position worldPointPos = GetPointPositionInWorld(bodyPoint, fc);

        Translation translation = worldPos - worldPointPos;
        TranslateInWorld(translation, fc);
    }

    void FrBody::TranslateInWorld(const Translation &worldTranslation, FRAME_CONVENTION fc) {
        auto refFrame = GetFrame();
        refFrame.SetPosition(refFrame.GetPosition(fc) + worldTranslation, fc);
        m_chronoBody->SetFrame_REF_to_abs(internal::FrFrame2ChFrame(refFrame));
        m_chronoBody->UpdateAfterMove();
    }

    void FrBody::TranslateInWorld(double x, double y, double z, FRAME_CONVENTION fc) {
        TranslateInWorld(Translation(x, y, z), fc);
    }

    void FrBody::TranslateInBody(const Translation &bodyTranslation, FRAME_CONVENTION fc) {
        auto refFrame = GetFrame();
        refFrame.SetPosition(refFrame.GetPosition(fc) + ProjectVectorInWorld<Position>(bodyTranslation, fc), fc);
        m_chronoBody->SetFrame_REF_to_abs(internal::FrFrame2ChFrame(refFrame));
        m_chronoBody->UpdateAfterMove();
    }

    void FrBody::TranslateInBody(double x, double y, double z, FRAME_CONVENTION fc) {
        TranslateInBody(Translation(x, y, z), fc);
    }

    void FrBody::Rotate(const FrRotation &relRotation) {
        SetRotation(GetRotation() * relRotation);
    }

    void FrBody::Rotate(const FrUnitQuaternion_ &relQuaternion) {
        SetRotation(GetQuaternion() * relQuaternion);
    }

    void FrBody::RotateAroundPointInWorld(const FrRotation& rot, const Position& worldPos, FRAME_CONVENTION fc) {
        RotateAroundPointInWorld(rot.GetQuaternion(), worldPos, fc);
    }

    void FrBody::RotateAroundPointInBody(const FrRotation& rot, const Position& bodyPos, FRAME_CONVENTION fc) {
        RotateAroundPointInBody(rot.GetQuaternion(), bodyPos, fc);
    }

    void FrBody::RotateAroundPointInWorld(const FrUnitQuaternion_& rot, const Position& worldPos, FRAME_CONVENTION fc) {
        Position bodyPos = GetPointPositionInBody(worldPos, fc);
        Rotate(rot);
        SetPositionOfBodyPoint(bodyPos, worldPos, fc);
    }

    void FrBody::RotateAroundPointInBody(const FrUnitQuaternion_& rot, const Position& bodyPos, FRAME_CONVENTION fc) {
        Position worldPos = GetPointPositionInWorld(bodyPos, fc);
        Rotate(rot);
        SetPositionOfBodyPoint(bodyPos, worldPos, fc);
    }

    void FrBody::RotateAroundCOG(const FrRotation& rot, FRAME_CONVENTION fc) {
        RotateAroundPointInBody(rot, GetCOG(fc), fc);
    }

    void FrBody::RotateAroundCOG(const FrUnitQuaternion_& rot, FRAME_CONVENTION fc) {
        RotateAroundPointInBody(rot, GetCOG(fc), fc);
    }

    void FrBody::SetGeneralizedVelocityInWorld(const Velocity& worldVel, const AngularVelocity& worldAngVel,
            FRAME_CONVENTION fc) {
        SetGeneralizedVelocityInWorldAtPointInBody(Position(0., 0., 0.), worldVel, worldAngVel, fc);
    }

    void FrBody::SetGeneralizedVelocityInBody(const Velocity& bodyVel, const AngularVelocity& bodyAngVel,
            FRAME_CONVENTION fc) {
        SetGeneralizedVelocityInBodyAtPointInBody(Position(0., 0., 0.), bodyVel, bodyAngVel, fc);
    }

    Velocity FrBody::GetVelocityInWorld(FRAME_CONVENTION fc) const {
        Velocity bodyVel = internal::ChVectorToVector3d<Velocity>(m_chronoBody->GetFrame_REF_to_abs().GetPos_dt());
        if (IsNED(fc)) internal::SwapFrameConvention<Velocity>(bodyVel);
        return bodyVel;
    }

    Velocity FrBody::GetVelocityInBody(FRAME_CONVENTION fc) const {
        return ProjectVectorInBody<Velocity>(GetVelocityInWorld(fc), fc);
    }

    void FrBody::SetVelocityInWorldNoRotation(const Velocity &worldVel, FRAME_CONVENTION fc) {
        auto worldVelTmp = worldVel;
        if (IsNED(fc)) internal::SwapFrameConvention<Velocity>(worldVelTmp);
        chrono::ChCoordsys<double> coord;
        coord.pos = internal::Vector3dToChVector(worldVelTmp);
        coord.rot.SetNull();
        m_chronoBody->SetCoord_dt(coord);
        m_chronoBody->UpdateAfterMove();
    }

    void FrBody::SetVelocityInBodyNoRotation(const Velocity &bodyVel, FRAME_CONVENTION fc) {
        SetVelocityInWorldNoRotation(ProjectVectorInWorld(bodyVel, fc), fc);
    }

    Velocity FrBody::GetCOGVelocityInWorld(FRAME_CONVENTION fc) const {
        Velocity cogVel = internal::ChVectorToVector3d<Velocity>(m_chronoBody->GetCoord_dt().pos); // In NWU
        if (IsNED(fc)) internal::SwapFrameConvention<Velocity>(cogVel);
        return cogVel;
    }

    Velocity FrBody::GetCOGVelocityInBody(FRAME_CONVENTION fc) const {
        return ProjectVectorInBody<Velocity>(GetCOGVelocityInWorld(fc), fc);
    }

    void FrBody::SetAccelerationInWorldNoRotation(const Acceleration &worldAcc, FRAME_CONVENTION fc) {
        auto worldAccTmp = worldAcc;
        if (IsNED(fc)) internal::SwapFrameConvention<Acceleration>(worldAccTmp);
        chrono::ChCoordsys<double> coord;
        coord.pos = internal::Vector3dToChVector(worldAccTmp);
        coord.rot.SetNull();
        m_chronoBody->SetCoord_dtdt(coord);
        m_chronoBody->UpdateAfterMove();
    }

    void FrBody::SetAccelerationInBodyNoRotation(const Acceleration &bodyAcc, FRAME_CONVENTION fc) {
        SetAccelerationInWorldNoRotation(ProjectVectorInWorld<Acceleration>(bodyAcc, fc), fc);
    }

    Acceleration FrBody::GetCOGAccelerationInWorld(FRAME_CONVENTION fc) const {
        Acceleration cogAcc = internal::ChVectorToVector3d<Acceleration>(m_chronoBody->GetCoord_dtdt().pos); // In NWU
        if (IsNED(fc)) internal::SwapFrameConvention<Acceleration>(cogAcc);
        return cogAcc;
    }

    Acceleration FrBody::GetCOGAccelerationInBody(FRAME_CONVENTION fc) const {
        return ProjectVectorInBody<Acceleration>(GetCOGAccelerationInWorld(fc), fc);
    }

    void FrBody::SetAngularVelocityInWorld(const AngularVelocity &worldAngVel, FRAME_CONVENTION fc) {
        auto worldAngVelTmp = worldAngVel;
        if (IsNED(fc)) internal::SwapFrameConvention<AngularVelocity>(worldAngVelTmp);
        m_chronoBody->SetWvel_par(internal::Vector3dToChVector(worldAngVelTmp));
        m_chronoBody->UpdateAfterMove();
    }

    void FrBody::SetCOGAngularVelocityInWorld(const AngularVelocity &worldAngVel, FRAME_CONVENTION fc) {
        auto worldAngVelTmp = worldAngVel;
        if (IsNED(fc)) internal::SwapFrameConvention<AngularVelocity>(worldAngVelTmp);
        m_chronoBody->SetWvel_par(internal::Vector3dToChVector(worldAngVelTmp));
    }

    void FrBody::SetAngularVelocityInBody(const AngularVelocity &bodyAngVel, FRAME_CONVENTION fc) {
        SetAngularVelocityInWorld(ProjectVectorInWorld(bodyAngVel, fc), fc);
    }

    AngularVelocity FrBody::GetAngularVelocityInWorld(FRAME_CONVENTION fc) const {
        AngularVelocity angVel = internal::ChVectorToVector3d<AngularVelocity>(m_chronoBody->GetWvel_par());
        if (IsNED(fc)) internal::SwapFrameConvention<AngularVelocity>(angVel);
        return angVel;
    }

    AngularVelocity FrBody::GetAngularVelocityInBody(FRAME_CONVENTION fc) const {
        return ProjectVectorInBody<AngularVelocity>(GetAngularVelocityInWorld(fc), fc);
    }

    void FrBody::SetAngularAccelerationInWorld(const AngularAcceleration &worldAngAcc, FRAME_CONVENTION fc) {
        auto worldAngAccTmp = worldAngAcc;
        if (IsNED(fc)) internal::SwapFrameConvention<AngularAcceleration>(worldAngAccTmp);
        auto chronoAngAcc = internal::Vector3dToChVector(worldAngAccTmp);
        m_chronoBody->SetWacc_par(chronoAngAcc); // FIXME : dans chrono, l'argument d'entree n'est pas const... -> fix Chrono
        m_chronoBody->UpdateAfterMove();
    }

    void FrBody::SetAngularAccelerationInBody(const AngularAcceleration &bodyAngAcc, FRAME_CONVENTION fc) {
        SetAngularAccelerationInWorld(ProjectVectorInWorld(bodyAngAcc, fc), fc);
    }

    AngularAcceleration FrBody::GetAngularAccelerationInWorld(FRAME_CONVENTION fc) const {
        AngularAcceleration angAcc = internal::ChVectorToVector3d<AngularAcceleration>(m_chronoBody->GetWacc_par());
        if (IsNED(fc)) internal::SwapFrameConvention<AngularAcceleration>(angAcc);
        return angAcc;
    }

    AngularAcceleration FrBody::GetAngularAccelerationInBody(FRAME_CONVENTION fc) const {
        return ProjectVectorInBody(GetAngularAccelerationInWorld(fc), fc);
    }

    Velocity FrBody::GetVelocityInWorldAtPointInWorld(const Position &worldPoint, FRAME_CONVENTION fc) const {
        Position bodyPoint = GetPointPositionInBody(worldPoint, fc);
        return GetVelocityInWorldAtPointInBody(bodyPoint, fc);
    }

    Velocity FrBody::GetVelocityInWorldAtPointInBody(const Position &bodyPoint, FRAME_CONVENTION fc) const {
        return ProjectVectorInWorld<Velocity>(GetVelocityInBodyAtPointInBody(bodyPoint, fc), fc);
    }

    Velocity FrBody::GetVelocityInBodyAtPointInWorld(const Position &worldPoint, FRAME_CONVENTION fc) const {
        Position bodyPoint = GetPointPositionInBody(worldPoint, fc);
        return GetVelocityInBodyAtPointInBody(bodyPoint, fc);
    }

    Velocity FrBody::GetVelocityInBodyAtPointInBody(const Position &bodyPoint, FRAME_CONVENTION fc) const {
        Velocity bodyVel = GetVelocityInBody(fc);
        AngularVelocity bodyAngVel = GetAngularVelocityInBody(fc);
        return bodyVel + bodyAngVel.cross(bodyPoint);
    }

    Acceleration FrBody::GetAccelerationInWorldAtPointInWorld(const Position &worldPoint, FRAME_CONVENTION fc) const {
        auto bodyPoint = GetPointPositionInBody(worldPoint, fc);
        return GetAccelerationInWorldAtPointInBody(bodyPoint, fc);
    }

    Acceleration FrBody::GetAccelerationInWorldAtPointInBody(const Position &bodyPoint, FRAME_CONVENTION fc) const {
        auto bodyPointTmp = bodyPoint;
        if (IsNED(fc)) internal::SwapFrameConvention<Position>(bodyPointTmp);

        Acceleration pointAcc = internal::ChVectorToVector3d<Acceleration>(
                m_chronoBody->PointAccelerationLocalToParent(internal::Vector3dToChVector(bodyPointTmp - GetCOG(NWU)))
                );

        if (IsNED(fc)) internal::SwapFrameConvention<Acceleration>(pointAcc);
        return pointAcc;
    }

    Acceleration FrBody::GetAccelerationInBodyAtPointInWorld(const Position &worldPoint, FRAME_CONVENTION fc) const {
        return GetAccelerationInBodyAtPointInBody(GetPointPositionInBody(worldPoint, fc), fc);
    }

    Acceleration FrBody::GetAccelerationInBodyAtPointInBody(const Position &bodyPoint, FRAME_CONVENTION fc) const {
        return ProjectVectorInBody(GetAccelerationInWorldAtPointInBody(bodyPoint, fc), fc);
    }


    void FrBody::SetGeneralizedVelocityInWorldAtPointInWorld(const Position &worldPoint, const Velocity &worldVel,
                                                              const AngularVelocity &worldAngVel, FRAME_CONVENTION fc) {
        Position bodyPoint = GetPointPositionInBody(worldPoint, fc);
        SetGeneralizedVelocityInWorldAtPointInBody(bodyPoint, worldVel, worldAngVel, fc);
    }

    void FrBody::SetGeneralizedVelocityInWorldAtPointInBody(const Position &bodyPoint, const Velocity &worldVel,
                                                             const AngularVelocity &worldAngVel, FRAME_CONVENTION fc) {
        Velocity bodyVel = ProjectVectorInBody<Velocity>(worldVel, fc);
        AngularVelocity bodyAngVel = ProjectVectorInBody<AngularVelocity>(worldAngVel, fc);
        SetGeneralizedVelocityInBodyAtPointInBody(bodyPoint, bodyVel, bodyAngVel, fc);
    }

    void FrBody::SetGeneralizedVelocityInBodyAtPointInWorld(const Position &worldPoint, const Velocity &bodyVel,
                                                             const AngularVelocity &bodyAngVel, FRAME_CONVENTION fc) {
        Position bodyPoint = GetPointPositionInBody(worldPoint, fc);
        SetGeneralizedVelocityInBodyAtPointInBody(bodyPoint, bodyVel, bodyAngVel, fc);
    }

    void FrBody::SetGeneralizedVelocityInBodyAtPointInBody(const Position &bodyPoint, const Velocity &bodyVel,
                                                            const AngularVelocity &bodyAngVel, FRAME_CONVENTION fc) {

        Position PG = GetCOG(fc) - bodyPoint;
        Velocity cogVel = bodyVel + bodyAngVel.cross(PG);
        SetVelocityInBodyNoRotation(cogVel, fc);
        SetAngularVelocityInBody(bodyAngVel, fc);
    }

    void FrBody::SetGeneralizedAccelerationInBodyAtCOG(const Acceleration &bodyAcc, const AngularAcceleration &bodyAngAcc, FRAME_CONVENTION fc) {
        SetAccelerationInBodyNoRotation(bodyAcc, fc);
        SetAngularAccelerationInBody(bodyAngAcc, fc);
    }

    void FrBody::SetGeneralizedAccelerationInWorldAtCOG(const Acceleration &worldAcc, const AngularAcceleration &worldAngAcc, FRAME_CONVENTION fc) {
        SetAccelerationInWorldNoRotation(worldAcc, fc);
        SetAngularAccelerationInWorld(worldAngAcc, fc);
    }

    void FrBody::CartToGeo(const Position &cartPos, FrGeographicCoord &geoCoord, FRAME_CONVENTION fc) const {
        geoCoord = CartToGeo(cartPos, fc);
    }
    void FrBody::CartToGeo(const Position &cartPos, FrGeographicCoord &geoCoord, FRAME_CONVENTION fc) {
        geoCoord = CartToGeo(cartPos, fc);
    }

    FrGeographicCoord FrBody::CartToGeo(const Position &cartPos, FRAME_CONVENTION fc) const {
        return GetSystem()->GetEnvironment()->GetGeographicServices()->CartToGeo(cartPos, fc);
    }

    FrGeographicCoord FrBody::CartToGeo(const Position &cartPos, FRAME_CONVENTION fc) {
        return GetSystem()->GetEnvironment()->GetGeographicServices()->CartToGeo(cartPos, fc);
    }


    void FrBody::GeoToCart(const FrGeographicCoord& geoCoord, Position& cartPos, FRAME_CONVENTION fc) const {
        cartPos = GeoToCart(geoCoord, fc);
    }

    void FrBody::GeoToCart(const FrGeographicCoord& geoCoord, Position& cartPos, FRAME_CONVENTION fc) {
        cartPos = GeoToCart(geoCoord, fc);
    }

    Position FrBody::GeoToCart(const FrGeographicCoord& geoCoord, FRAME_CONVENTION fc) const {
        return GetSystem()->GetEnvironment()->GetGeographicServices()->GeoToCart(geoCoord, fc);
    }

    Position FrBody::GeoToCart(const FrGeographicCoord& geoCoord, FRAME_CONVENTION fc) {
        return GetSystem()->GetEnvironment()->GetGeographicServices()->GeoToCart(geoCoord, fc);
    }

    void FrBody::InitializeLockedDOF() {

        // TODO : voir si n'accepte pas de definir des offset sur les ddl bloques...

        // Getting the markers that enter in the link

        // Body marker placed at the current COG body position  // TODO : voir si on se donne d'autres regles que le COG...
        auto bodyNode = NewNode();

        auto cogPositionInWorld= GetCOGPositionInWorld(NWU);
        auto bodyOrientationInWorld = GetQuaternion();

        auto bodyNodeFrameInWorld = FrFrame(cogPositionInWorld, bodyOrientationInWorld, NWU);
        bodyNode->SetFrameInWorld(bodyNodeFrameInWorld);

        // World Marker placed at the current COG body position
        auto worldNode = GetSystem()->GetWorldBody()->NewNode();
        worldNode->SetFrameInBody(bodyNodeFrameInWorld);

        // Creating the link
        m_DOFLink = std::make_shared<FrLink>(worldNode, bodyNode, GetSystem());

        // Initializing the link with the DOFMask
        m_DOFLink->InitializeWithBodyDOFMask(m_DOFMask.get());

        // Adding the link to the system
        m_system->AddLink(m_DOFLink);

    }

    FrBodyDOFMask* FrBody::GetDOFMask() {
        return m_DOFMask.get();
    }

    void FrBody_::InitializeLog() {

        auto bodyLogPath = m_system->GetLogManager()->NewBodyLog(this);

        // Initializing message
        if (m_message->GetName().empty()) {
            m_message->SetNameAndDescription(
                    fmt::format("{}_{}_{}",GetTypeName(),GetName(),GetUUID()),
                    "Message of a body");
        }

        // Add a serializer
        m_message->AddCSVSerializer(bodyLogPath);

        // Add the fields
        m_message->AddField<double>("time", "s", "Current time of the simulation", [this] () { return m_chronoBody->GetChTime();});


        // Init the message
        m_message->Initialize();
        m_message->Send();

    }


}  // end namespace frydom<|MERGE_RESOLUTION|>--- conflicted
+++ resolved
@@ -9,12 +9,8 @@
 //
 // ==========================================================================
 
-#include "FrBody.h"
-
-#include "frydom/asset/FrAsset.h"
-#include "frydom/asset/FrForceAsset.h"
-
-<<<<<<< HEAD
+
+
 #include "FrBody.h"
 
 #include "chrono/assets/ChColorAsset.h"
@@ -22,41 +18,15 @@
 #include "chrono/assets/ChCylinderShape.h"
 #include "chrono/assets/ChBoxShape.h"
 #include "chrono/assets/ChSphereShape.h"
-=======
-#include "frydom/core/common/FrNode.h"
-#include "frydom/core/common/FrRotation.h"
-#include "frydom/core/common/FrFrame.h"
-#include "frydom/core/common/FrException.h"
-
-#include "frydom/core/link/links_lib/FrLink.h"
-
-#include "frydom/core/math/FrMatrix.h"
-#include "frydom/core/math/functions/FrFunctionBase.h"
->>>>>>> ccee42b9
 
 #include "frydom/core/math/FrMatrix.h"
 #include "frydom/core/force/FrForce.h"
-<<<<<<< HEAD
 #include "frydom/asset/FrAsset.h"
 #include "frydom/mesh/FrTriangleMeshConnected.h"
 #include "frydom/environment/FrEnvironment.h"
 #include "frydom/environment/geographicServices/FrGeographicServices.h"
 #include "frydom/asset/FrForceAsset.h"
 
-=======
-
-#include "frydom/environment/FrEnvironmentInc.h"
-#include "frydom/environment/ocean/freeSurface/FrFreeSurface.h"
-
-#include "frydom/IO/FrLogManager.h"
-
-#include "chrono/assets/ChTriangleMeshShape.h"
-#include <chrono/physics/ChLinkMotorLinearSpeed.h>  // FIXME : a retirer
-
-//#include "FrCore.h"
-
-
->>>>>>> ccee42b9
 
 namespace frydom {
 
@@ -109,23 +79,16 @@
 
     }  // end namespace frydom::internal
 
-<<<<<<< HEAD
     FrBody::FrBody() {
-        m_chronoBody = std::make_shared<internal::FrBodyBase>(this);
-=======
-    FrBody_::FrBody_() {
 
         m_typeName = "Body";
         SetLogged(true);
 
-        m_chronoBody = std::make_shared<internal::_FrBodyBase>(this);
->>>>>>> ccee42b9
+        m_chronoBody = std::make_shared<internal::FrBodyBase>(this);
         m_chronoBody->SetMaxSpeed(DEFAULT_MAX_SPEED);
         m_chronoBody->SetMaxWvel(DEFAULT_MAX_ROTATION_SPEED);
 
         m_DOFMask = std::make_unique<FrBodyDOFMask>();
-
-//        m_message = std::make_unique<hermes::Message>();
     }
 
     FrOffshoreSystem* FrBody::GetSystem() const {
@@ -136,15 +99,11 @@
         m_chronoBody->SetName(name);
     }
 
-<<<<<<< HEAD
+    const char* FrBody::GetName() const {
+        return m_chronoBody->GetName();
+    }
+
     void FrBody::SetFixedInWorld(bool state) {
-=======
-    const char* FrBody_::GetName() const {
-        return m_chronoBody->GetName();
-    }
-
-    void FrBody_::SetFixedInWorld(bool state) {
->>>>>>> ccee42b9
         m_chronoBody->SetBodyFixed(state);
     }
 
@@ -154,9 +113,6 @@
     }
 
     void FrBody::Initialize() {
-
-//        // Init the logs
-//        if (IsLogged()) InitializeLog();
 
         // Initializing forces
         auto forceIter = force_begin();
@@ -177,12 +133,7 @@
 
     }
 
-<<<<<<< HEAD
     void FrBody::StepFinalize() {
-        // TODO
-=======
-    void FrBody_::StepFinalize() {
->>>>>>> ccee42b9
         // StepFinalize of forces
         auto forceIter = force_begin();
         for (; forceIter != force_end(); forceIter++) {
@@ -229,14 +180,8 @@
     }
 
 
-<<<<<<< HEAD
-    // Linear iterators
-
+    // Force linear iterators
     FrBody::ForceIter FrBody::force_begin() {
-=======
-    // Force linear iterators
-    FrBody_::ForceIter FrBody_::force_begin() {
->>>>>>> ccee42b9
         return m_externalForces.begin();
     }
 
@@ -253,22 +198,21 @@
     }
 
     // Node linear iterators
-    FrBody_::NodeIter FrBody_::node_begin() {
+    FrBody::NodeIter FrBody::node_begin() {
         return m_nodes.begin();
     }
 
-    FrBody_::ConstNodeIter FrBody_::node_begin() const {
+    FrBody::ConstNodeIter FrBody::node_begin() const {
         return m_nodes.cbegin();
     }
 
-    FrBody_::NodeIter FrBody_::node_end() {
+    FrBody::NodeIter FrBody::node_end() {
         return m_nodes.end();
     }
 
-    FrBody_::ConstNodeIter FrBody_::node_end() const {
+    FrBody::ConstNodeIter FrBody::node_end() const {
         return m_nodes.cend();
     }
-
 
     void FrBody::AddMeshAsset(std::string obj_filename) {
 
@@ -880,7 +824,7 @@
         return m_DOFMask.get();
     }
 
-    void FrBody_::InitializeLog() {
+    void FrBody::InitializeLog() {
 
         auto bodyLogPath = m_system->GetLogManager()->NewBodyLog(this);
 
