// ==========================================================================
// FRyDoM - frydom-ce.org
//
// Copyright (c) Ecole Centrale de Nantes (LHEEA lab.) and D-ICE Engineering.
// All rights reserved.
//
// Use of this source code is governed by a GPLv3 license that can be found
// in the LICENSE file of FRyDoM.
//
// ==========================================================================



#include "FrBody.h"

#include "chrono/assets/ChColorAsset.h"
#include "chrono/assets/ChTriangleMeshShape.h"

#include "frydom/core/math/FrMatrix.h"
#include "frydom/core/force/FrForce.h"
#include "frydom/asset/FrAsset.h"
#include "frydom/mesh/FrTriangleMeshConnected.h"
#include "frydom/environment/FrEnvironment.h"
#include "frydom/environment/geographicServices/FrGeographicServices.h"
#include "frydom/asset/FrForceAsset.h"


namespace frydom {

    namespace internal {

        FrBodyBase::FrBodyBase(FrBody *body) : chrono::ChBodyAuxRef(), m_frydomBody(body) {}

        void FrBodyBase::SetupInitial() {}

        void FrBodyBase::Update(bool update_assets) {
            chrono::ChBodyAuxRef::Update(update_assets);
            m_frydomBody->Update();
        }

        void FrBodyBase::UpdateAfterMove() {

            auto auxref_to_cog = (chrono::ChFrameMoving<double>)GetFrame_REF_to_COG();

            chrono::ChFrameMoving<double> auxref_to_abs;
            this->TransformLocalToParent(auxref_to_cog, auxref_to_abs);

            SetFrame_REF_to_abs(auxref_to_abs);

            chrono::ChBodyAuxRef::Update(true);

            // Updating markers
            UpdateMarkers(GetChTime());
        }

        void FrBodyBase::UpdateMarkerPositionToCOG(const chrono::ChVector<> newCOG) {

            chrono::ChVector<double> position;

            for (auto& marker : GetMarkerList()) {
                position = marker->GetPos() - newCOG;
                marker->Impose_Rel_Coord(chrono::ChCoordsys<double>(position));
            }
            UpdateMarkers(GetChTime());
        }

        void FrBodyBase::RemoveAsset(std::shared_ptr<chrono::ChAsset> asset) { //taken from RemoveForce
            // trying to remove objects not previously added?
            assert(std::find<std::vector<std::shared_ptr<chrono::ChAsset>>::iterator>(assets.begin(), assets.end(), asset) !=
                           assets.end());

            // warning! linear time search
            assets.erase(
                    std::find<std::vector<std::shared_ptr<chrono::ChAsset>>::iterator>(assets.begin(), assets.end(), asset));
        }

    }  // end namespace frydom::internal

    FrBody::FrBody() {

        SetLogged(true);

        m_chronoBody = std::make_shared<internal::FrBodyBase>(this);
        m_chronoBody->SetMaxSpeed(DEFAULT_MAX_SPEED);
        m_chronoBody->SetMaxWvel(DEFAULT_MAX_ROTATION_SPEED);

        m_DOFMask = std::make_unique<FrBodyDOFMask>();
    }

    FrOffshoreSystem* FrBody::GetSystem() const {
        return m_system;
    }

    void FrBody::SetFixedInWorld(bool state) {
        m_chronoBody->SetBodyFixed(state);
    }

    void FrBody::SetupInitial() {
        m_chronoBody->SetupInitial();
        Initialize();
    }

    void FrBody::Initialize() {

        // Initializing forces
        auto forceIter = force_begin();
        for (; forceIter != force_end(); forceIter++) {
            (*forceIter)->Initialize();
        }

        // Initializing nodes
        auto nodeIter = node_begin();
        for (; nodeIter != node_end(); nodeIter++) {
            (*nodeIter)->Initialize();
        }

        // BodyDOF constraints Initialization
        if (m_DOFMask->HasLockedDOF()) {
            InitializeLockedDOF();
        }

    }

    void FrBody::StepFinalize() {

        // Update the asset
        FrAssetOwner::UpdateAsset();

        // StepFinalize of forces
        auto forceIter = force_begin();
        for (; forceIter != force_end(); forceIter++) {
            (*forceIter)->StepFinalize();
        }

//        // StepFinalize of assets
//        auto assetIter = asset_begin();
//        for (; assetIter != asset_end(); assetIter++) {
//            (*assetIter)->StepFinalize();
//        }

        // Send the message to the logging system
        FrObject::SendLog();

    }

    void FrBody::Update() {
        // TODO

    }

    void FrBody::SetSmoothContact() {
        auto materialSurface = std::make_shared<chrono::ChMaterialSurfaceSMC>();
        m_chronoBody->SetMaterialSurface(materialSurface);
        m_contactType = CONTACT_TYPE::SMOOTH_CONTACT;
    }

    void FrBody::SetNonSmoothContact() {
        auto materialSurface = std::make_shared<chrono::ChMaterialSurfaceNSC>();
        m_chronoBody->SetMaterialSurface(materialSurface);
        m_contactType = CONTACT_TYPE::NONSMOOTH_CONTACT;
    }

    void FrBody::SetContactMethod(CONTACT_TYPE contactType) {
        switch (contactType) {
            case CONTACT_TYPE::SMOOTH_CONTACT:
                SetSmoothContact();
                break;
            case CONTACT_TYPE::NONSMOOTH_CONTACT:
                SetNonSmoothContact();
                break;
        }
    }

    FrBody::CONTACT_TYPE FrBody::GetContactType() const {
        return m_contactType;
    }

    // Force linear iterators
    FrBody::ForceIter FrBody::force_begin() {
        return m_externalForces.begin();
    }

    FrBody::ConstForceIter FrBody::force_begin() const {
        return m_externalForces.cbegin();
    }

    FrBody::ForceIter FrBody::force_end() {
        return m_externalForces.end();
    }

    FrBody::ConstForceIter FrBody::force_end() const {
        return m_externalForces.cend();
    }

    // Node linear iterators
    FrBody::NodeIter FrBody::node_begin() {
        return m_nodes.begin();
    }

<<<<<<< HEAD
    void FrBody_::AddMeshAsset(std::string obj_filename) {

        // This function reads the input mesh file.

        auto mesh = std::make_shared<FrTriangleMeshConnected>();

        // Reading of the mesh file.
        mesh->LoadWavefrontMesh(obj_filename);

        // Add as asset.
        AddMeshAsset(mesh);
    }

    void FrBody_::AddMeshAsset(std::shared_ptr<frydom::FrTriangleMeshConnected> mesh) {
        auto shape = std::make_shared<chrono::ChTriangleMeshShape>();

        // FrTriangleMeshConnected -> ChTriangleMeshShape.
        shape->SetMesh(*mesh);
        m_chronoBody->AddAsset(shape);
=======
    FrBody::ConstNodeIter FrBody::node_begin() const {
        return m_nodes.cbegin();
    }

    FrBody::NodeIter FrBody::node_end() {
        return m_nodes.end();
>>>>>>> feceabaf
    }

    FrBody::ConstNodeIter FrBody::node_end() const {
        return m_nodes.cend();
    }

    void FrBody::AddMeshAsset(std::string obj_filename) {

        auto mesh = std::make_shared<FrTriangleMeshConnected>();
        mesh->LoadWavefrontMesh(obj_filename);
        AddMeshAsset(mesh);
    }

    void FrBody::AddMeshAsset(std::shared_ptr<frydom::FrTriangleMeshConnected> mesh) {
        auto shape = std::make_shared<chrono::ChTriangleMeshShape>();
        shape->SetMesh(mesh);
        m_chronoBody->AddAsset(shape);
    }

    double FrBody::GetMass() const {
        return m_chronoBody->GetMass();
    }

    FrInertiaTensor FrBody::GetInertiaTensor(FRAME_CONVENTION fc) const {
        double Ixx, Iyy, Izz, Ixy, Ixz, Iyz;
        SplitMatrix33IntoCoeffs(internal::ChMatrix33ToMatrix33(m_chronoBody->GetInertia()),
                Ixx, Ixy, Ixz, Ixy, Iyy, Iyz, Ixz, Iyz, Izz);
        if (IsNED(fc)) {
            internal::SwapInertiaFrameConvention(Ixx, Iyy, Izz, Ixy, Ixz, Iyz);
        }

        return {GetMass(), Ixx, Iyy, Izz, Ixy, Ixz, Iyz, FrFrame(GetCOG(fc), FrRotation(), fc), fc};
    }

    void FrBody::SetInertiaTensor(const FrInertiaTensor &inertia) {

        m_chronoBody->SetMass(inertia.GetMass());

        SetCOG(inertia.GetCOGPosition(NWU), NWU);

        double Ixx, Iyy, Izz, Ixy, Ixz, Iyz;
        inertia.GetInertiaCoeffs(Ixx, Iyy, Izz, Ixy, Ixz, Iyz, NWU);

        m_chronoBody->SetInertiaXX(chrono::ChVector<double>(Ixx, Iyy, Izz));
        m_chronoBody->SetInertiaXY(chrono::ChVector<double>(Ixy, Ixz, Iyz));

    }

    void FrBody::AllowCollision(bool isColliding) {
        m_chronoBody->SetCollide(isColliding);
    }

    void FrBody::ActivateSpeedLimits(bool activate) {
        m_chronoBody->SetLimitSpeed(activate);
    }

    void FrBody::SetMaxSpeed(double maxSpeed_ms) {
        m_chronoBody->SetMaxSpeed((float)maxSpeed_ms);
        ActivateSpeedLimits(true);
    }

    void FrBody::SetMaxRotationSpeed(double wMax_rads) {
        m_chronoBody->SetMaxWvel((float)wMax_rads);
        ActivateSpeedLimits(true);
    }

    void FrBody::RemoveGravity(bool val) { // TODO : ajouter la force d'accumulation a l'initialisation --> cas ou le systeme n'a pas encore ete precise pour la gravite...
        // TODO : this method should not be used in production !!
        if (val) {
            m_chronoBody->Accumulate_force(
                    GetMass() * m_chronoBody->TransformDirectionParentToLocal(chrono::ChVector<double>(0., 0., 9.81)),
                    chrono::VNULL,
                    true
                    );
            // TODO : aller chercher la gravite dans systeme !!!
        } else {
            m_chronoBody->Empty_forces_accumulators();
        }

    }

    void FrBody::AddExternalForce(std::shared_ptr<frydom::FrForce> force) {
        /// This subroutine is used for adding the hydrodynamic loads.
        m_chronoBody->AddForce(force->GetChronoForce());  // FrBody is a friend class of FrForce

        force->m_body = this;
        m_externalForces.push_back(force);

    }

    void FrBody::RemoveExternalForce(std::shared_ptr<FrForce> force) {
        m_chronoBody->RemoveForce(force->GetChronoForce());

        m_externalForces.erase(
                std::find<std::vector<std::shared_ptr<FrForce>>::iterator>(m_externalForces.begin(), m_externalForces.end(), force));

        if (force->m_forceAsset!=nullptr) {
            m_chronoBody->RemoveAsset(force->m_forceAsset->GetChronoAsset());

            bool asserted=false;
            for (int ia=0;ia<m_assets.size();++ia){
                if (m_assets[ia]==force->m_forceAsset){
                    m_assets.erase(m_assets.begin()+ia);
                    asserted=true;
                }
            }
            assert(asserted);
            force->m_forceAsset=nullptr;

        }


        force->m_body = nullptr;
    }

    void FrBody::RemoveAllForces() {
        m_chronoBody->RemoveAllForces();
        for (auto forceIter=force_begin(); forceIter!=force_end(); forceIter++) {
            (*forceIter)->m_body = nullptr;
        }
        m_externalForces.clear();
    }

    // ##CC adding for monitoring load

    Force FrBody::GetTotalExtForceInWorld(FRAME_CONVENTION fc) const {
        auto chronoForce = m_chronoBody->Get_Xforce();
        auto force = internal::ChVectorToVector3d<Force>(m_chronoBody->Get_Xforce());
        if (IsNED(fc)) internal::SwapFrameConvention<Position>(force);
        return force;
    }

    Force FrBody::GetTotalExtForceInBody(FRAME_CONVENTION fc) const {
        return ProjectVectorInBody(GetTotalExtForceInWorld(fc),fc);
    }

    Torque FrBody::GetTotalTorqueInBodyAtCOG(FRAME_CONVENTION fc) const {
        auto torque = internal::ChVectorToVector3d<Torque>(m_chronoBody->Get_Xtorque());
        if (IsNED(fc)) internal::SwapFrameConvention<Position>(torque);
        return torque;
    }


    // Nodes

    std::shared_ptr<FrNode> FrBody::NewNode() {
        return std::make_shared<FrNode>(this);
    }

    void FrBody::SetCOG(const Position& bodyPos, FRAME_CONVENTION fc) {
        FrFrame cogFrame;
        cogFrame.SetPosition(bodyPos, fc);
        m_chronoBody->UpdateMarkerPositionToCOG(internal::Vector3dToChVector(cogFrame.GetPosition(NWU)));
        m_chronoBody->SetFrame_COG_to_REF(internal::FrFrame2ChFrame(cogFrame));
    }

    Position FrBody::GetCOG(FRAME_CONVENTION fc) const {
        Position cogPos = internal::ChVectorToVector3d<Position>(m_chronoBody->GetFrame_COG_to_REF().GetPos()); // In NWU
        if (IsNED(fc)) internal::SwapFrameConvention<Position>(cogPos);
        return cogPos;
    }

    Position FrBody::GetPosition(FRAME_CONVENTION fc) const {
        Position refPos = internal::ChVectorToVector3d<Position>(m_chronoBody->GetFrame_REF_to_abs().GetPos());
        if (IsNED(fc)) internal::SwapFrameConvention<Position>(refPos);
        return refPos;
    }

    FrGeographicCoord FrBody::GetGeoPosition(FRAME_CONVENTION fc) const {
        return CartToGeo(GetPosition(fc),fc);
    }

    void FrBody::SetPosition(const Position &worldPos, FRAME_CONVENTION fc) {

        /// This subroutine sets the initial position of a body in world.

        auto bodyFrame = GetFrame();
        bodyFrame.SetPosition(worldPos, fc);
        m_chronoBody->SetFrame_REF_to_abs(internal::FrFrame2ChFrame(bodyFrame));
        m_chronoBody->UpdateAfterMove();
    }

    void FrBody::SetGeoPosition(const FrGeographicCoord& geoCoord) {
        SetPosition(GeoToCart(geoCoord,NWU),NWU);
    }

    FrRotation FrBody::GetRotation() const {
        return FrRotation(GetQuaternion());
    }

    void FrBody::SetRotation(const FrRotation &rotation) {
        SetRotation(rotation.GetQuaternion());
    }

    FrUnitQuaternion FrBody::GetQuaternion() const {
        return internal::Ch2FrQuaternion(m_chronoBody->GetRot());
    }

    void FrBody::SetRotation(const FrUnitQuaternion &quaternion) {
        Position bodyWorldPos = GetPosition(NWU);
        m_chronoBody->SetRot(internal::Fr2ChQuaternion(quaternion));
        SetPosition(bodyWorldPos, NWU);
    }

    FrFrame FrBody::GetFrame() const {
        FrFrame bodyRefFrame;
        bodyRefFrame.SetPosition(GetPosition(NWU), NWU);
        bodyRefFrame.SetRotation(GetQuaternion());
        return bodyRefFrame;
    }

    void FrBody::SetFrame(const FrFrame &worldFrame) {
        SetPosition(worldFrame.GetPosition(NWU), NWU);
        SetRotation(worldFrame.GetQuaternion());
    }

    FrFrame FrBody::GetFrameAtPoint(const Position& bodyPoint, FRAME_CONVENTION fc) {
        FrFrame pointFrame;
        pointFrame.SetPosition(GetPointPositionInWorld(bodyPoint, fc), fc);
        pointFrame.SetRotation(GetQuaternion());
        return pointFrame;
    }

    FrFrame FrBody::GetFrameAtCOG(FRAME_CONVENTION fc) {
        return GetFrameAtPoint(GetCOG(fc), fc);
    }

    Position FrBody::GetPointPositionInWorld(const Position &bodyPos, FRAME_CONVENTION fc) const {
        return GetPosition(fc) + ProjectVectorInWorld<Position>(bodyPos, fc);
    }

    Position FrBody::GetPointPositionInBody(const Position &worldPos, FRAME_CONVENTION fc) const {
        return ProjectVectorInBody<Position>(worldPos - GetPosition(fc), fc);
    }

    Position FrBody::GetCOGPositionInWorld(FRAME_CONVENTION fc) const {
        Position cogPos = internal::ChVectorToVector3d<Position>(m_chronoBody->GetPos());
        if (IsNED(fc)) internal::SwapFrameConvention<Position>(cogPos);
        return cogPos;
    }


    FrGeographicCoord FrBody::GetGeoPointPositionInWorld(const Position& bodyPos, FRAME_CONVENTION fc) const {
        return CartToGeo(GetPointPositionInWorld(bodyPos, fc), fc);
    }

    FrGeographicCoord FrBody::GetGeoPointPositionInBody(const Position &worldPos, FRAME_CONVENTION fc) const {
        return CartToGeo(GetPointPositionInBody(worldPos, fc), fc);
    }

    FrGeographicCoord FrBody::GetCOGGeoPosition() const {
        return CartToGeo(GetCOGPositionInWorld(NWU), NWU);
    }


    void FrBody::SetPositionOfBodyPoint(const Position &bodyPoint, const Position &worldPos, FRAME_CONVENTION fc) {
        Position bodyWorldPos = GetPosition(fc);
        Position worldPointPos = GetPointPositionInWorld(bodyPoint, fc);

        Translation translation = worldPos - worldPointPos;
        TranslateInWorld(translation, fc);
    }

    void FrBody::TranslateInWorld(const Translation &worldTranslation, FRAME_CONVENTION fc) {
        auto refFrame = GetFrame();
        refFrame.SetPosition(refFrame.GetPosition(fc) + worldTranslation, fc);
        m_chronoBody->SetFrame_REF_to_abs(internal::FrFrame2ChFrame(refFrame));
        m_chronoBody->UpdateAfterMove();
    }

    void FrBody::TranslateInWorld(double x, double y, double z, FRAME_CONVENTION fc) {
        TranslateInWorld(Translation(x, y, z), fc);
    }

    void FrBody::TranslateInBody(const Translation &bodyTranslation, FRAME_CONVENTION fc) {
        auto refFrame = GetFrame();
        refFrame.SetPosition(refFrame.GetPosition(fc) + ProjectVectorInWorld<Position>(bodyTranslation, fc), fc);
        m_chronoBody->SetFrame_REF_to_abs(internal::FrFrame2ChFrame(refFrame));
        m_chronoBody->UpdateAfterMove();
    }

    void FrBody::TranslateInBody(double x, double y, double z, FRAME_CONVENTION fc) {
        TranslateInBody(Translation(x, y, z), fc);
    }

    void FrBody::Rotate(const FrRotation &relRotation) {
        SetRotation(GetRotation() * relRotation);
    }

    void FrBody::Rotate(const FrUnitQuaternion &relQuaternion) {
        SetRotation(GetQuaternion() * relQuaternion);
    }

    void FrBody::RotateAroundPointInWorld(const FrRotation& rot, const Position& worldPos, FRAME_CONVENTION fc) {
        RotateAroundPointInWorld(rot.GetQuaternion(), worldPos, fc);
    }

    void FrBody::RotateAroundPointInBody(const FrRotation& rot, const Position& bodyPos, FRAME_CONVENTION fc) {
        RotateAroundPointInBody(rot.GetQuaternion(), bodyPos, fc);
    }

    void FrBody::RotateAroundPointInWorld(const FrUnitQuaternion& rot, const Position& worldPos, FRAME_CONVENTION fc) {
        Position bodyPos = GetPointPositionInBody(worldPos, fc);
        Rotate(rot);
        SetPositionOfBodyPoint(bodyPos, worldPos, fc);
    }

    void FrBody::RotateAroundPointInBody(const FrUnitQuaternion& rot, const Position& bodyPos, FRAME_CONVENTION fc) {
        Position worldPos = GetPointPositionInWorld(bodyPos, fc);
        Rotate(rot);
        SetPositionOfBodyPoint(bodyPos, worldPos, fc);
    }

    void FrBody::RotateAroundCOG(const FrRotation& rot, FRAME_CONVENTION fc) {
        RotateAroundPointInBody(rot, GetCOG(fc), fc);
    }

    void FrBody::RotateAroundCOG(const FrUnitQuaternion& rot, FRAME_CONVENTION fc) {
        RotateAroundPointInBody(rot, GetCOG(fc), fc);
    }

    void FrBody::SetGeneralizedVelocityInWorld(const Velocity& worldVel, const AngularVelocity& worldAngVel,
            FRAME_CONVENTION fc) {
        SetGeneralizedVelocityInWorldAtPointInBody(Position(0., 0., 0.), worldVel, worldAngVel, fc);
    }

    void FrBody::SetGeneralizedVelocityInBody(const Velocity& bodyVel, const AngularVelocity& bodyAngVel,
            FRAME_CONVENTION fc) {
        SetGeneralizedVelocityInBodyAtPointInBody(Position(0., 0., 0.), bodyVel, bodyAngVel, fc);
    }

    Velocity FrBody::GetVelocityInWorld(FRAME_CONVENTION fc) const {
        Velocity bodyVel = internal::ChVectorToVector3d<Velocity>(m_chronoBody->GetFrame_REF_to_abs().GetPos_dt());
        if (IsNED(fc)) internal::SwapFrameConvention<Velocity>(bodyVel);
        return bodyVel;
    }

    Velocity FrBody::GetVelocityInBody(FRAME_CONVENTION fc) const {
        return ProjectVectorInBody<Velocity>(GetVelocityInWorld(fc), fc);
    }

    void FrBody::SetVelocityInWorldNoRotation(const Velocity &worldVel, FRAME_CONVENTION fc) {
        auto worldVelTmp = worldVel;
        if (IsNED(fc)) internal::SwapFrameConvention<Velocity>(worldVelTmp);
        chrono::ChCoordsys<double> coord;
        coord.pos = internal::Vector3dToChVector(worldVelTmp);
        coord.rot.SetNull();
        m_chronoBody->SetCoord_dt(coord);
        m_chronoBody->UpdateAfterMove();
    }

    void FrBody::SetVelocityInBodyNoRotation(const Velocity &bodyVel, FRAME_CONVENTION fc) {
        SetVelocityInWorldNoRotation(ProjectVectorInWorld(bodyVel, fc), fc);
    }

    Velocity FrBody::GetCOGVelocityInWorld(FRAME_CONVENTION fc) const {
        Velocity cogVel = internal::ChVectorToVector3d<Velocity>(m_chronoBody->GetCoord_dt().pos); // In NWU
        if (IsNED(fc)) internal::SwapFrameConvention<Velocity>(cogVel);
        return cogVel;
    }

    Velocity FrBody::GetCOGVelocityInBody(FRAME_CONVENTION fc) const {
        return ProjectVectorInBody<Velocity>(GetCOGVelocityInWorld(fc), fc);
    }

    void FrBody::SetAccelerationInWorldNoRotation(const Acceleration &worldAcc, FRAME_CONVENTION fc) {
        auto worldAccTmp = worldAcc;
        if (IsNED(fc)) internal::SwapFrameConvention<Acceleration>(worldAccTmp);
        chrono::ChCoordsys<double> coord;
        coord.pos = internal::Vector3dToChVector(worldAccTmp);
        coord.rot.SetNull();
        m_chronoBody->SetCoord_dtdt(coord);
        m_chronoBody->UpdateAfterMove();
    }

    void FrBody::SetAccelerationInBodyNoRotation(const Acceleration &bodyAcc, FRAME_CONVENTION fc) {
        SetAccelerationInWorldNoRotation(ProjectVectorInWorld<Acceleration>(bodyAcc, fc), fc);
    }

    Acceleration FrBody::GetAccelerationInWorld(FRAME_CONVENTION fc) const {
        return GetAccelerationInWorldAtPointInBody(Position(0.,0.,0.), fc);
    }

    Acceleration FrBody::GetAccelerationInBody(FRAME_CONVENTION fc) const {
        return ProjectVectorInBody<Acceleration>(GetAccelerationInWorld(fc), fc);
    }



    Acceleration FrBody::GetCOGAccelerationInWorld(FRAME_CONVENTION fc) const {
        Acceleration cogAcc = internal::ChVectorToVector3d<Acceleration>(m_chronoBody->GetCoord_dtdt().pos); // In NWU
        if (IsNED(fc)) internal::SwapFrameConvention<Acceleration>(cogAcc);
        return cogAcc;
    }

    Acceleration FrBody::GetCOGAccelerationInBody(FRAME_CONVENTION fc) const {
        return ProjectVectorInBody<Acceleration>(GetCOGAccelerationInWorld(fc), fc);
    }

    void FrBody::SetAngularVelocityInWorld(const AngularVelocity &worldAngVel, FRAME_CONVENTION fc) {
        auto worldAngVelTmp = worldAngVel;
        if (IsNED(fc)) internal::SwapFrameConvention<AngularVelocity>(worldAngVelTmp);
        m_chronoBody->SetWvel_par(internal::Vector3dToChVector(worldAngVelTmp));
        m_chronoBody->UpdateAfterMove();
    }

    void FrBody::SetCOGAngularVelocityInWorld(const AngularVelocity &worldAngVel, FRAME_CONVENTION fc) {
        auto worldAngVelTmp = worldAngVel;
        if (IsNED(fc)) internal::SwapFrameConvention<AngularVelocity>(worldAngVelTmp);
        m_chronoBody->SetWvel_par(internal::Vector3dToChVector(worldAngVelTmp));
    }

    void FrBody::SetAngularVelocityInBody(const AngularVelocity &bodyAngVel, FRAME_CONVENTION fc) {
        SetAngularVelocityInWorld(ProjectVectorInWorld(bodyAngVel, fc), fc);
    }

    AngularVelocity FrBody::GetAngularVelocityInWorld(FRAME_CONVENTION fc) const {
        AngularVelocity angVel = internal::ChVectorToVector3d<AngularVelocity>(m_chronoBody->GetWvel_par());
        if (IsNED(fc)) internal::SwapFrameConvention<AngularVelocity>(angVel);
        return angVel;
    }

    AngularVelocity FrBody::GetAngularVelocityInBody(FRAME_CONVENTION fc) const {
        return ProjectVectorInBody<AngularVelocity>(GetAngularVelocityInWorld(fc), fc);
    }

    void FrBody::SetAngularAccelerationInWorld(const AngularAcceleration &worldAngAcc, FRAME_CONVENTION fc) {
        auto worldAngAccTmp = worldAngAcc;
        if (IsNED(fc)) internal::SwapFrameConvention<AngularAcceleration>(worldAngAccTmp);
        auto chronoAngAcc = internal::Vector3dToChVector(worldAngAccTmp);
        m_chronoBody->SetWacc_par(chronoAngAcc); // FIXME : dans chrono, l'argument d'entree n'est pas const... -> fix Chrono
        m_chronoBody->UpdateAfterMove();
    }

    void FrBody::SetAngularAccelerationInBody(const AngularAcceleration &bodyAngAcc, FRAME_CONVENTION fc) {
        SetAngularAccelerationInWorld(ProjectVectorInWorld(bodyAngAcc, fc), fc);
    }

    AngularAcceleration FrBody::GetAngularAccelerationInWorld(FRAME_CONVENTION fc) const {
        AngularAcceleration angAcc = internal::ChVectorToVector3d<AngularAcceleration>(m_chronoBody->GetWacc_par());
        if (IsNED(fc)) internal::SwapFrameConvention<AngularAcceleration>(angAcc);
        return angAcc;
    }

    AngularAcceleration FrBody::GetAngularAccelerationInBody(FRAME_CONVENTION fc) const {
        return ProjectVectorInBody(GetAngularAccelerationInWorld(fc), fc);
    }

    Velocity FrBody::GetVelocityInWorldAtPointInWorld(const Position &worldPoint, FRAME_CONVENTION fc) const {
        Position bodyPoint = GetPointPositionInBody(worldPoint, fc);
        return GetVelocityInWorldAtPointInBody(bodyPoint, fc);
    }

    Velocity FrBody::GetVelocityInWorldAtPointInBody(const Position &bodyPoint, FRAME_CONVENTION fc) const {
        return ProjectVectorInWorld<Velocity>(GetVelocityInBodyAtPointInBody(bodyPoint, fc), fc);
    }

    Velocity FrBody::GetVelocityInBodyAtPointInWorld(const Position &worldPoint, FRAME_CONVENTION fc) const {
        Position bodyPoint = GetPointPositionInBody(worldPoint, fc);
        return GetVelocityInBodyAtPointInBody(bodyPoint, fc);
    }

    Velocity FrBody::GetVelocityInBodyAtPointInBody(const Position &bodyPoint, FRAME_CONVENTION fc) const {
        Velocity bodyVel = GetVelocityInBody(fc);
        AngularVelocity bodyAngVel = GetAngularVelocityInBody(fc);
        return bodyVel + bodyAngVel.cross(bodyPoint);
    }

    Acceleration FrBody::GetAccelerationInWorldAtPointInWorld(const Position &worldPoint, FRAME_CONVENTION fc) const {
        auto bodyPoint = GetPointPositionInBody(worldPoint, fc);
        return GetAccelerationInWorldAtPointInBody(bodyPoint, fc);
    }

    Acceleration FrBody::GetAccelerationInWorldAtPointInBody(const Position &bodyPoint, FRAME_CONVENTION fc) const {
        auto bodyPointTmp = bodyPoint;
        if (IsNED(fc)) internal::SwapFrameConvention<Position>(bodyPointTmp);

        Acceleration pointAcc = internal::ChVectorToVector3d<Acceleration>(
                m_chronoBody->PointAccelerationLocalToParent(internal::Vector3dToChVector(bodyPointTmp - GetCOG(NWU)))
                );

        if (IsNED(fc)) internal::SwapFrameConvention<Acceleration>(pointAcc);
        return pointAcc;
    }

    Acceleration FrBody::GetAccelerationInBodyAtPointInWorld(const Position &worldPoint, FRAME_CONVENTION fc) const {
        return GetAccelerationInBodyAtPointInBody(GetPointPositionInBody(worldPoint, fc), fc);
    }

    Acceleration FrBody::GetAccelerationInBodyAtPointInBody(const Position &bodyPoint, FRAME_CONVENTION fc) const {
        return ProjectVectorInBody(GetAccelerationInWorldAtPointInBody(bodyPoint, fc), fc);
    }


    void FrBody::SetGeneralizedVelocityInWorldAtPointInWorld(const Position &worldPoint, const Velocity &worldVel,
                                                              const AngularVelocity &worldAngVel, FRAME_CONVENTION fc) {
        Position bodyPoint = GetPointPositionInBody(worldPoint, fc);
        SetGeneralizedVelocityInWorldAtPointInBody(bodyPoint, worldVel, worldAngVel, fc);
    }

    void FrBody::SetGeneralizedVelocityInWorldAtPointInBody(const Position &bodyPoint, const Velocity &worldVel,
                                                             const AngularVelocity &worldAngVel, FRAME_CONVENTION fc) {
        Velocity bodyVel = ProjectVectorInBody<Velocity>(worldVel, fc);
        AngularVelocity bodyAngVel = ProjectVectorInBody<AngularVelocity>(worldAngVel, fc);
        SetGeneralizedVelocityInBodyAtPointInBody(bodyPoint, bodyVel, bodyAngVel, fc);
    }

    void FrBody::SetGeneralizedVelocityInBodyAtPointInWorld(const Position &worldPoint, const Velocity &bodyVel,
                                                             const AngularVelocity &bodyAngVel, FRAME_CONVENTION fc) {
        Position bodyPoint = GetPointPositionInBody(worldPoint, fc);
        SetGeneralizedVelocityInBodyAtPointInBody(bodyPoint, bodyVel, bodyAngVel, fc);
    }

    void FrBody::SetGeneralizedVelocityInBodyAtPointInBody(const Position &bodyPoint, const Velocity &bodyVel,
                                                            const AngularVelocity &bodyAngVel, FRAME_CONVENTION fc) {

        Position PG = GetCOG(fc) - bodyPoint;
        Velocity cogVel = bodyVel + bodyAngVel.cross(PG);
        SetVelocityInBodyNoRotation(cogVel, fc);
        SetAngularVelocityInBody(bodyAngVel, fc);
    }

    void FrBody::SetGeneralizedAccelerationInBodyAtCOG(const Acceleration &bodyAcc, const AngularAcceleration &bodyAngAcc, FRAME_CONVENTION fc) {
        SetAccelerationInBodyNoRotation(bodyAcc, fc);
        SetAngularAccelerationInBody(bodyAngAcc, fc);
    }

    void FrBody::SetGeneralizedAccelerationInWorldAtCOG(const Acceleration &worldAcc, const AngularAcceleration &worldAngAcc, FRAME_CONVENTION fc) {
        SetAccelerationInWorldNoRotation(worldAcc, fc);
        SetAngularAccelerationInWorld(worldAngAcc, fc);
    }

    void FrBody::CartToGeo(const Position &cartPos, FrGeographicCoord &geoCoord, FRAME_CONVENTION fc) const {
        geoCoord = CartToGeo(cartPos, fc);
    }
    void FrBody::CartToGeo(const Position &cartPos, FrGeographicCoord &geoCoord, FRAME_CONVENTION fc) {
        geoCoord = CartToGeo(cartPos, fc);
    }

    FrGeographicCoord FrBody::CartToGeo(const Position &cartPos, FRAME_CONVENTION fc) const {
        return GetSystem()->GetEnvironment()->GetGeographicServices()->CartToGeo(cartPos, fc);
    }

    FrGeographicCoord FrBody::CartToGeo(const Position &cartPos, FRAME_CONVENTION fc) {
        return GetSystem()->GetEnvironment()->GetGeographicServices()->CartToGeo(cartPos, fc);
    }


    void FrBody::GeoToCart(const FrGeographicCoord& geoCoord, Position& cartPos, FRAME_CONVENTION fc) const {
        cartPos = GeoToCart(geoCoord, fc);
    }

    void FrBody::GeoToCart(const FrGeographicCoord& geoCoord, Position& cartPos, FRAME_CONVENTION fc) {
        cartPos = GeoToCart(geoCoord, fc);
    }

    Position FrBody::GeoToCart(const FrGeographicCoord& geoCoord, FRAME_CONVENTION fc) const {
        return GetSystem()->GetEnvironment()->GetGeographicServices()->GeoToCart(geoCoord, fc);
    }

    Position FrBody::GeoToCart(const FrGeographicCoord& geoCoord, FRAME_CONVENTION fc) {
        return GetSystem()->GetEnvironment()->GetGeographicServices()->GeoToCart(geoCoord, fc);
    }

    void FrBody::InitializeLockedDOF() {

        // TODO : voir si n'accepte pas de definir des offset sur les ddl bloques...

        // Getting the markers that enter in the link

        // Body marker placed at the current COG body position  // TODO : voir si on se donne d'autres regles que le COG...
        auto bodyNode = NewNode();

        auto cogPositionInWorld= GetCOGPositionInWorld(NWU);
        auto bodyOrientationInWorld = GetQuaternion();

        auto bodyNodeFrameInWorld = FrFrame(cogPositionInWorld, bodyOrientationInWorld, NWU);
        bodyNode->SetFrameInWorld(bodyNodeFrameInWorld);

        // World Marker placed at the current COG body position
        auto worldNode = GetSystem()->GetWorldBody()->NewNode();
        worldNode->SetFrameInBody(bodyNodeFrameInWorld);

        // Creating the link
        m_DOFLink = std::make_shared<FrLink>(worldNode, bodyNode, GetSystem());

        // Initializing the link with the DOFMask
        m_DOFLink->InitializeWithBodyDOFMask(m_DOFMask.get());

        // Adding the link to the system
        m_system->AddLink(m_DOFLink);

    }

    FrBodyDOFMask* FrBody::GetDOFMask() {
        return m_DOFMask.get();
    }

    void FrBody::InitializeLog() {

        if (IsLogged()) {

            auto logPath = m_system->GetPathManager()->BuildPath(this, "body.csv");

            // Add the fields
            m_message->AddField<double>("time", "s", "Current time of the simulation",
                                        [this]() { return GetTime(); });

            // Body Position
            m_message->AddField<Eigen::Matrix<double, 3, 1>>
            ("Position","m", fmt::format("body position in the world reference frame in {}", c_logFrameConvention),
                    [this]() {return GetPosition(c_logFrameConvention);});
            // COG Body Position
            m_message->AddField<Eigen::Matrix<double, 3, 1>>
            ("COGPosition","m", fmt::format("COG body position in the world reference frame in {}", c_logFrameConvention),
                    [this]() {return GetCOGPositionInWorld(c_logFrameConvention);});
            // Body Orientation
            m_message->AddField<Eigen::Matrix<double, 3, 1>>
            ("Orientation","rad", fmt::format("body orientation in the world reference frame in {}", c_logFrameConvention),
                    [this]() {double phi, theta, psi ; GetRotation().GetCardanAngles_RADIANS(phi, theta, psi, c_logFrameConvention);
                                                             return Vector3d<double> (phi,theta,psi);});

            // Body Velocity
            m_message->AddField<Eigen::Matrix<double, 3, 1>>
            ("Linear velocity","m/s", fmt::format("body linear velocity in the world reference frame in {}", c_logFrameConvention),
                    [this]() {return GetVelocityInWorld(c_logFrameConvention);});
            // Body COG Velocity
            m_message->AddField<Eigen::Matrix<double, 3, 1>>
            ("COG Linear velocity","m/s", fmt::format("COG body linear velocity in the world reference frame in {}", c_logFrameConvention),
                    [this]() {return GetCOGVelocityInWorld(c_logFrameConvention);});
            // Body Angular Velocity
            m_message->AddField<Eigen::Matrix<double, 3, 1>>
            ("Angular velocity","rad/s", fmt::format("body angular velocity in the world reference frame in {}", c_logFrameConvention),
                    [this]() {return GetAngularVelocityInWorld(c_logFrameConvention);});

            // Body Acceleration
            m_message->AddField<Eigen::Matrix<double, 3, 1>>
            ("Linear acceleration","m/s²", fmt::format("body linear acceleration in the world reference frame in {}", c_logFrameConvention),
                    [this]() {return GetAccelerationInWorld(c_logFrameConvention);});
            // Body COG Acceleration
            m_message->AddField<Eigen::Matrix<double, 3, 1>>
            ("COG Linear acceleration","m/s²", fmt::format("COG body linear acceleration in the world reference frame in {}", c_logFrameConvention),
                    [this]() {return GetCOGAccelerationInWorld(c_logFrameConvention);});
            // Body Angular Acceleration
            m_message->AddField<Eigen::Matrix<double, 3, 1>>
            ("Angular acceleration","rad/s²", fmt::format("body angular acceleration in the world reference frame in {}", c_logFrameConvention),
                    [this]() {return GetAngularAccelerationInWorld(c_logFrameConvention);});

            // Total External Force
            m_message->AddField<Eigen::Matrix<double, 3, 1>>
                    ("Total external force","N",fmt::format("Total external force, expressed in body reference frame in {}", c_logFrameConvention),
                     [this] () {return GetTotalExtForceInBody(c_logFrameConvention);});
            // Total External Torque at COG
            m_message->AddField<Eigen::Matrix<double, 3, 1>>
                    ("Total external torque at COG","Nm",fmt::format("Total external torque at COG, expressed in body reference frame in {}", c_logFrameConvention),
                     [this] () {return GetTotalTorqueInBodyAtCOG(c_logFrameConvention);});

            // Position Vitesse accélération du centre de référence et COG
            // Somme des efforts ext appliqué surt le corps, dans le repère corps, appliqué au COG



            // Initialize the message
            FrObject::InitializeLog(logPath);

            // Initializing forces
            auto forceIter = force_begin();
            for (; forceIter != force_end(); forceIter++) {
                (*forceIter)->InitializeLog();
            }

            // Initializing nodes
            auto nodeIter = node_begin();
            for (; nodeIter != node_end(); nodeIter++) {
                (*nodeIter)->InitializeLog();
            }

        }

    }


}  // end namespace frydom<|MERGE_RESOLUTION|>--- conflicted
+++ resolved
@@ -13,8 +13,10 @@
 
 #include "FrBody.h"
 
+
 #include "chrono/assets/ChColorAsset.h"
 #include "chrono/assets/ChTriangleMeshShape.h"
+
 
 #include "frydom/core/math/FrMatrix.h"
 #include "frydom/core/force/FrForce.h"
@@ -197,34 +199,12 @@
         return m_nodes.begin();
     }
 
-<<<<<<< HEAD
-    void FrBody_::AddMeshAsset(std::string obj_filename) {
-
-        // This function reads the input mesh file.
-
-        auto mesh = std::make_shared<FrTriangleMeshConnected>();
-
-        // Reading of the mesh file.
-        mesh->LoadWavefrontMesh(obj_filename);
-
-        // Add as asset.
-        AddMeshAsset(mesh);
-    }
-
-    void FrBody_::AddMeshAsset(std::shared_ptr<frydom::FrTriangleMeshConnected> mesh) {
-        auto shape = std::make_shared<chrono::ChTriangleMeshShape>();
-
-        // FrTriangleMeshConnected -> ChTriangleMeshShape.
-        shape->SetMesh(*mesh);
-        m_chronoBody->AddAsset(shape);
-=======
     FrBody::ConstNodeIter FrBody::node_begin() const {
         return m_nodes.cbegin();
     }
 
     FrBody::NodeIter FrBody::node_end() {
         return m_nodes.end();
->>>>>>> feceabaf
     }
 
     FrBody::ConstNodeIter FrBody::node_end() const {
