// ==========================================================================
// FRyDoM - frydom-ce.org
//
// Copyright (c) Ecole Centrale de Nantes (LHEEA lab.) and D-ICE Engineering.
// All rights reserved.
//
// Use of this source code is governed by a GPLv3 license that can be found
// in the LICENSE file of FRyDoM.
//
// ==========================================================================


#ifndef FRYDOM_FRBODY_H
#define FRYDOM_FRBODY_H

#include "chrono/physics/ChBodyAuxRef.h"

#include "frydom/core/common/FrObject.h"
#include "frydom/core/FrOffshoreSystem.h"
#include "FrInertiaTensor.h"
#include "frydom/core/misc/FrColors.h"
#include "frydom/core/common/FrNode.h"

// TODO : voir si il n'y a pas moyen de passer ces includes
#include "frydom/hydrodynamics/seakeeping/linear/radiation/FrAddedMassBase.h"
#include "frydom/hydrodynamics/seakeeping/linear/radiation/FrVariablesAddedMassBase.h"


#define DEFAULT_MAX_SPEED (float)10.
#define DEFAULT_MAX_ROTATION_SPEED (float)(180.*DEG2RAD)

namespace frydom {


    // Forward declarations
    class FrUnitQuaternion_;
    class FrBody;


    namespace internal {

        /// Base class inheriting from chrono ChBodyAuxRef
        /// This class must not be used by external FRyDoM users. It is used in composition rule along with the FrBody_ FRyDoM class
        struct FrBodyBase : public chrono::ChBodyAuxRef {

            FrBody *m_frydomBody;                      ///< pointer to the FrBody containing this bodyBase

            /// Constructor of the bodyBase
            /// \param body body containing this bodyBase
            explicit FrBodyBase(FrBody *body);

            /// Initial setup of the bodyBase, called from chrono, call the Initialize of the body
            void SetupInitial() override;

            /// Update the state of the bodyBase, called from chrono, call the Update of the body
            /// \param update_assets check if the assets are updated
            void Update(bool update_assets) override;

            /// Update the state of the body when this one is moved by its setters.
            /// It is not called during simulation by chrono
            void UpdateAfterMove();

            /// Update the markers position, relatively to the new Center Of Gravity given
            /// \param newCOG new Center Of Gravity
            void UpdateMarkerPositionToCOG(const chrono::ChVector<> newCOG);

            /// Removes an asset given its shared pointer
            void RemoveAsset(std::shared_ptr<chrono::ChAsset> asset);

        };

    }  // end namespace internal


    // Forward declarations
    class FrForce;
    class FrFrame;
    class FrRotation;
    class FrGeographicCoord;
    class FrAsset;
    class FrBodyDOFMask;
    class FrLink;
    class FrTriangleMeshConnected;

    /// Main class for a FRyDoM rigid body
    /**
     * \class FrBody_
     * \brief Class for defining a body.
     */
<<<<<<< HEAD
    class FrBody : public FrObject {
=======
    class FrBody_ : public FrObject_ {
>>>>>>> ccee42b9

    protected:

        std::shared_ptr<internal::FrBodyBase> m_chronoBody;  ///< Embedded Chrono body Object

        FrOffshoreSystem* m_system;                ///< Pointer to the FrOffshoreSystem where the body has been registered

        using ForceContainer = std::vector<std::shared_ptr<FrForce>>;
        ForceContainer m_externalForces;            ///< Container of the external forces acting on body

        using NodeContainer = std::vector<std::shared_ptr<FrNode_>>;
        NodeContainer m_nodes;                    ///< Container of the nodes belonging to the body

        using AssetContainer = std::vector<std::shared_ptr<FrAsset>>;
        AssetContainer m_assets;                    ///< Container of the assets added to the body

        using CONTACT_TYPE = FrOffshoreSystem::SYSTEM_TYPE;
        CONTACT_TYPE m_contactType = CONTACT_TYPE::SMOOTH_CONTACT; ///< The contact method that has to be consistent with that of the FrOffshoreSystem


        std::unique_ptr<FrBodyDOFMask> m_DOFMask;
<<<<<<< HEAD
        std::shared_ptr<FrLink> m_DOFLink;
=======
        std::shared_ptr<FrLink_> m_DOFLink;

//        std::unique_ptr<hermes::Message> m_message;              ///< Logging message, serialized, send and managed by hermes

>>>>>>> ccee42b9


    public:

        /// Default constructor
        FrBody();

        /// Get the FrOffshoreSystem where the body has been registered
        FrOffshoreSystem* GetSystem() const;

        /// Set the body name
        /// \param name body name
        void SetName(const char name[]);

        /// Get the body name
        /// \return body name
        const char* GetName() const;

        /// Make the body fixed
        /// \param state true if body is fixed, false otherwise
        void SetFixedInWorld(bool state);


        // =============================================================================================================
        // LOGGING
        // =============================================================================================================

        void InitializeLog();


        // =============================================================================================================
        // PRINCIPAL INERTIAL PARAMETERS
        // =============================================================================================================

        /// Get the body mass in kg
        double GetMass() const;

        /// Get the inertia parameters as a FrInertiaTensor_ object
        // TODO : gerer la frame convention !
        FrInertiaTensor_ GetInertiaTensor(FRAME_CONVENTION fc) const; // TODO : voir pour une methode renvoyant une reference non const

        /// Set the inertia parameters as a FrInertiaTensor_ object
        void SetInertiaTensor(const FrInertiaTensor_ &inertia);

        // =============================================================================================================
        // CONTACT
        // =============================================================================================================

        /// Set the contact method to SMOOTH
        /// The system where the body is registered must be consistent
        void SetSmoothContact();

        /// Set the contact method to NONSMOOTH
        /// The system where the body is registered must be consistent
        void SetNonSmoothContact();

        /// Set the contact method (SMOOTH or NONSMOOTH)
        /// The system where the body is registered must be consistent
        /// \param contactType contact method to be used (SMOOTH/NONSMOOTH)
        void SetContactMethod(CONTACT_TYPE contactType);

        /// Get the contact method of this body
        /// \return contact method used (SMOOTH/NONSMOOTH)
        CONTACT_TYPE GetContactType() const;

        /// Set the collide mode. If true, a collision shape must be set and the body will participate in physical
        /// collision with other physical collision enabled items
        /// \param isColliding true if a collision model is to be defined, false otherwise
        void AllowCollision(bool isColliding);

        std::shared_ptr<chrono::ChMaterialSurfaceSMC> GetMaterialSurface() {return m_chronoBody->GetMaterialSurfaceSMC();}

        // TODO : ajouter de quoi definir des shapes de collision !!!

        // =============================================================================================================
        // VISUAL ASSETS
        // =============================================================================================================
//        void AssetActive() // TODO

        /// Add a box shape to the body with its dimensions defined in absolute coordinates. Dimensions in meters
        /// \param xSize size of the box along the x absolute coordinates
        /// \param ySize size of the box along the y absolute coordinates
        /// \param zSize size of the box along the z absolute coordinates
        void AddBoxShape(double xSize, double ySize, double zSize);  // TODO : definir plutot les dimensions dans le repere local du corps...

        /// Add a cylinder shape to the body with its dimensions defined in ???? Dimensions in meters
        /// \param radius radius of the cylinder shape.
        /// \param height height of the cylinder shape.
        void AddCylinderShape(double radius, double height);  // FIXME : travailler la possibilite de definir un axe... dans le repere local du corps

        /// Add a sphere shape to the body. Dimensions in meters.
        /// \param radius radius of the sphere shape.
        void AddSphereShape(double radius);  // TODO : permettre de definir un centre en coords locales du corps

        /// Add a mesh as an asset for visualization given a WaveFront .obj file name
        /// \param obj_filename filename of the asset to be added
        void AddMeshAsset(std::string obj_filename);

        /// Add a mesh as an asset for visualization given a FrTriangleMeshConnected mesh object
        /// \param mesh mesh of the asset to be added
        void AddMeshAsset(std::shared_ptr<FrTriangleMeshConnected> mesh);

        void AddAsset(std::shared_ptr<FrAsset> asset);

        /// Set the asset color in visualization given a color id
        /// \param colorName color of the asset
        void SetColor(NAMED_COLOR colorName);

        /// Set the asset color in visualization given a FrColor object
        /// \param color color of the asset
        void SetColor(const FrColor& color);

        // =============================================================================================================
        // SPEED LIMITATIONS TO STABILIZE SIMULATIONS
        // =============================================================================================================

        /// Enable the maximum speed limits in both linear and angular speed (beyond this limit it will be clamped).
        /// This is useful in virtual reality and real-time simulations, because
        /// it reduces the risk of bad collision detection.
        /// The realism is limited, but the simulation is more stable.
        /// \param activate true if the speed limit is activated, false otherwise
        void ActivateSpeedLimits(bool activate);

        /// Set the maximum linear speed (beyond this limit it will be clamped). In m/s
        /// This is useful in virtual reality and real-time simulations, because
        /// it reduces the risk of bad collision detection.
        /// This speed limit is active only if you set  SetLimitSpeed(true);
        /// \param maxSpeed maximum linear speed, for the speed limit feature
        void SetMaxSpeed(double maxSpeed);

        /// Set the maximum angular speed (beyond this limit it will be clamped). In rad/s
        /// This is useful in virtual reality and real-time simulations, because
        /// it reduces the risk of bad collision detection.
        /// This speed limit is active only if you set  SetLimitSpeed(true);
        /// \param maxSpeed maximum angular speed, for the speed limit feature
        void SetMaxRotationSpeed(double wMax);

        /// [DEBUGGING MODE] Remove the gravity by adding a anti-gravity. This is a debugging method and should not be
        /// used in projects
        /// \param val true if the gravity is to be removed, false otherwise.
        void RemoveGravity(bool val);


        // =============================================================================================================
        // FORCES
        // =============================================================================================================

        /// Add an external force to the body
        /// \param force force to be added to the body
        void AddExternalForce(std::shared_ptr<FrForce> force);

        /// Remove an external force to the body
        /// \param force force to be removed to the body
        void RemoveExternalForce(std::shared_ptr<FrForce> force);

        /// Remove all forces from the body
        void RemoveAllForces();

        // ##CC adding for monitoring force
        Force GetTotalForceInWorld(FRAME_CONVENTION fc) const;
        Torque GetTotalTorqueInBodyAtCOG(FRAME_CONVENTION fc) const;
        // ##CC

        // =============================================================================================================
        // NODES
        // =============================================================================================================

        /// Generates a new node attached to the body which position and orientation are coincident with the body
        /// reference frame
        /// \return node created
        std::shared_ptr<FrNode> NewNode();

        // TODO : permettre de definir un frame a l'aide des parametres de Denavit-Hartenberg modifies ?? --> dans FrFrame !

        // =============================================================================================================
        // POSITIONS
        // =============================================================================================================

        // Position of the body reference frame in world -->

        /// Get the position in world frame of the origin of the body reference frame
        /// \param fc frame convention (NED/NWU)
        /// \return position in world frame of the origin of the body reference frame
        Position GetPosition(FRAME_CONVENTION fc) const;

        /// Get the geographic position in world frame of the origin of the body reference frame
        /// \param fc frame convention (NED/NWU)
        /// \return geographic position of the origin of the body reference frame
        FrGeographicCoord GetGeoPosition(FRAME_CONVENTION fc) const;

        /// Set the position in world frame of the origin of the body reference frame
        /// Note that it moves the entire body along with its nodes and other attached elements to the body (nodes...)
        /// which are updated
        /// \param worldPos position in world frame of the origin of the body reference frame
        /// \param fc frame convention (NED/NWU)
        void SetPosition(const Position& worldPos, FRAME_CONVENTION fc);

        /// Set the position in world frame of the origin of the body reference frame, at a geographic position
        /// Note that it moves the entire body along with its nodes and other attached elements to the body (nodes...)
        /// which are updated
        /// \param geoPos geographic destination for the origin of the body reference frame
        void SetGeoPosition(const FrGeographicCoord& geoPos);

        /// Get the rotation object that represents the orientation of the body reference frame in the world frame
        /// \return rotation object that represents the orientation of the body reference frame in the world frame
        FrRotation GetRotation() const;

        /// Set the orientation of the body reference frame in world using a rotation object
        /// Note that it moves the entire body along with its nodes and other attached elements to the body (nodes...)
        /// which are updated
        /// \param rotation orientation of the body reference frame in world frame
        void SetRotation(const FrRotation& rotation);

        /// Get the quaternion object that represents the orientation of the body reference frame in the world frame
        /// \return quaternion object that represents the orientation of the body reference frame in the world frame
        FrUnitQuaternion_ GetQuaternion() const;

        /// Set the orientation of the body reference frame in world frame using a quaterion object
        /// Note that it moves the entire body along with its nodes and other attached elements to the body (nodes...)
        /// which are updated
        /// \param quaternion orientation of the body reference frame in world frame
        void SetRotation(const FrUnitQuaternion_& quaternion);

        //TODO : ajouter ici toutes les methodes portant sur d'autres representations de la rotation



        /// Get the body reference frame expressed in the world frame
        /// \return body reference frame expressed in the world frame
        FrFrame GetFrame() const;

        /// Set the body reference frame expressed in the world frame
        /// Note that it moves the entire body along with its nodes and other attached elements to the body (nodes...)
        /// which are updated
        /// \param worldFrame body reference frame expressed in the world frame
        void SetFrame(const FrFrame& worldFrame);

        /// Get a frame object whose origin is located at a body point expressed in BODY frame and orientation is that
        /// of the body reference frame
        /// \param bodyPoint origin of the frame to return
        /// \param fc frame convention (NED/NWU)
        /// \return body frame
        FrFrame GetFrameAtPoint(const Position& bodyPoint, FRAME_CONVENTION fc);

        /// Get a frame object whose origin is locate at COG and orientation is that of the body reference frame
        /// \param fc frame convention (NED/NWU)
        /// \return body frame
        FrFrame GetFrameAtCOG(FRAME_CONVENTION fc);


        /// Get the position in world frame of a body fixed point whose position is given in body reference frame
        /// \param bodyPos position in the body reference frame of the point to be returned in world reference frame
        /// \param fc frame convention (NED/NWU)
        /// \return point position in world reference frame
        Position GetPointPositionInWorld(const Position& bodyPos, FRAME_CONVENTION fc) const;

        /// Get the position in body reference frame of a body fixed point whose position is given in world frame
        /// \param worldPos position in the world reference frame of the point to be returned in body reference frame
        /// \param fc frame convention (NED/NWU)
        /// \return point position in body reference frame
        Position GetPointPositionInBody(const Position& worldPos, FRAME_CONVENTION fc) const;

        /// Get the body COG position in world frame (coordinates are expressed in world frame)
        /// \param fc frame convention (NED/NWU)
        /// \return COG position in body reference frame
        Position GetCOGPositionInWorld(FRAME_CONVENTION fc) const;

        /// Get the COG position in the body reference frame
        /// \param fc frame convention (NED/NWU)
        Position GetCOG(FRAME_CONVENTION fc) const;

        // GeographicServices

        /// Get the geographic position in world frame of a body fixed point whose position is given in world reference frame
        /// \param worldPos position of a point given in the world reference frame
        /// \param fc frame convention (NED/NWU)
        /// \return geographic position of the point mentioned above
        FrGeographicCoord GetGeoPointPositionInWorld(const Position& worldPos, FRAME_CONVENTION fc) const;

        /// Get the geographic position in body reference frame of a body fixed point whose position is given in body frame
        /// \param bodyPos position of a point given in the body reference frame
        /// \param fc frame convention (NED/NWU)
        /// \return geographic position of the point mentioned above
        FrGeographicCoord GetGeoPointPositionInBody(const Position& bodyPos, FRAME_CONVENTION fc) const;

        /// Get the body COG geographic position
        /// \return geographic position of the COG
        FrGeographicCoord GetCOGGeoPosition() const;



        /// Set the position in WORLD frame of a body fixed point whose position is defined wrt body reference frame
        /// Note that it moves the entire body along with its nodes and other attached elements to the body (nodes...)
        /// which are updated
        /// \param bodyPoint position of a point given in the body reference frame
        /// \param worldPos destination position for the point, given in world reference frame
        /// \param fc frame convention (NED/NWU)
        void SetPositionOfBodyPoint(const Position &bodyPoint, const Position &worldPos, FRAME_CONVENTION fc);

        /// Translate the body along a translation vector whose coordinates are given in the world frame
        /// Note that it moves the entire body along with its nodes and other attached elements to the body (nodes...)
        /// which are updated
        /// \param worldTranslation translation to be applied to the body, expressed in world reference frame
        /// \param fc frame convention (NED/NWU)
        void TranslateInWorld(const Translation& worldTranslation, FRAME_CONVENTION fc);

        /// Translate the body along a translation vector whose coordinates are given in the world frame
        /// Note that it moves the entire body along with its nodes and other attached elements to the body (nodes...)
        /// which are updated
        /// \param worldTranslation translation to be applied to the body, expressed in world reference frame
        /// \param fc frame convention (NED/NWU)
        void TranslateInWorld(double x, double y, double z, FRAME_CONVENTION fc);

        /// Translate the body along a translation vector whose coordinates are given in the body frame
        /// Note that it moves the entire body along with its nodes and other attached elements to the body (nodes...)
        /// which are updated
        /// \param bodyTranslation translation to be applied to the body, expressed in body reference frame
        /// \param fc frame convention (NED/NWU)
        void TranslateInBody(const Translation& bodyTranslation, FRAME_CONVENTION fc);

        /// Translate the body along a translation vector whose coordinates are given in the body frame
        /// Note that it moves the entire body along with its nodes and other attached elements to the body (nodes...)
        /// which are updated
        /// \param bodyTranslation translation to be applied to the body, expressed in body reference frame
        /// \param fc frame convention (NED/NWU)
        void TranslateInBody(double x, double y, double z, FRAME_CONVENTION fc);

        /// Rotate the body with respect to its current orientation in world using a rotation object
        /// Note that it moves the entire body along with its nodes and other attached elements to the body (nodes...)
        /// which are updated
        /// \param relRotation relative rotation to be applied
        void Rotate(const FrRotation& relRotation);

        /// Rotate the body with respect to its current orientation in world using a quaternion object
        /// Note that it moves the entire body along with its nodes and other attached elements to the body (nodes...)
        /// which are updated
        /// \param relQuaternion relative rotation, defined with quaternion, to be applied
        void Rotate(const FrUnitQuaternion_& relQuaternion);
        // FIXME : reflechir de nouveau a ce que sont les eux methodes precedentes... on tourne autour de quoi ?
        // Possible que ca n'ait pas de sens...

        /// Rotate the body around a point, given in world reference frame,  with respect to its current orientation
        /// in world using a rotation object.
        /// Note that it moves the entire body along with its nodes and other attached elements to the body (nodes...)
        /// which are updated
        /// \param rot rotation to be applied
        /// \param worldPos point position around which the body is to be rotated, given in world reference frame
        /// \param fc frame convention (NED/NWU)
        void RotateAroundPointInWorld(const FrRotation& rot, const Position& worldPos, FRAME_CONVENTION fc);

        /// Rotate the body around a point, given in body reference frame,  with respect to its current orientation
        /// in world using a rotation object.
        /// Note that it moves the entire body along with its nodes and other attached elements to the body (nodes...)
        /// which are updated
        /// \param rot rotation to be applied
        /// \param worldPos point position around which the body is to be rotated, given in body reference frame
        /// \param fc frame convention (NED/NWU)
        void RotateAroundPointInBody(const FrRotation& rot, const Position& bodyPos, FRAME_CONVENTION fc);

        /// Rotate the body around COG with respect to its current orientation in world using a rotation object.
        /// Note that it moves the entire body along with its nodes and other attached elements to the body (nodes...)
        /// which are updated
        /// \param rot rotation to be applied
        /// \param fc frame convention (NED/NWU)
        void RotateAroundCOG(const FrRotation& rot, FRAME_CONVENTION fc);

        /// Rotate the body around a point, given in world reference frame,  with respect to its current orientation
        /// in world using a quaternion object.
        /// Note that it moves the entire body along with its nodes and other attached elements to the body (nodes...)
        /// which are updated
        /// \param rot rotation to be applied, with a quaternion object
        /// \param worldPos point position around which the body is to be rotated, given in world reference frame
        /// \param fc frame convention (NED/NWU)
        void RotateAroundPointInWorld(const FrUnitQuaternion_& rot, const Position& worldPos, FRAME_CONVENTION fc);

        /// Rotate the body around a point, given in body reference frame,  with respect to its current orientation
        /// in world using a quaternion object.
        /// Note that it moves the entire body along with its nodes and other attached elements to the body (nodes...)
        /// which are updated
        /// \param rot rotation to be applied, with a quaternion object
        /// \param worldPos point position around which the body is to be rotated, given in body reference frame
        /// \param fc frame convention (NED/NWU)
        void RotateAroundPointInBody(const FrUnitQuaternion_& rot, const Position& bodyPos, FRAME_CONVENTION fc);

        /// Rotate the body around COG with respect to its current orientation in world using a quaternion object.
        /// Note that it moves the entire body along with its nodes and other attached elements to the body (nodes...)
        /// which are updated
        /// \param rot rotation to be applied, with a quaternion object
        /// \param fc frame convention (NED/NWU)
        void RotateAroundCOG(const FrUnitQuaternion_& rot, FRAME_CONVENTION fc);




        // TODO : ajouter aussi les RotateX, RotateAxisAngle, RotateEuler...


        /// Set the velocity of the body reference frame with a vector expressed in WORLD frame
        /// \param worldVel body velocity in world reference frame
        /// \param fc frame convention (NED/NWU)
        void SetVelocityInWorldNoRotation(const Velocity& worldVel, FRAME_CONVENTION fc);

        /// Set the velocity of the body reference frame with a vector expressed in BODY frame
        /// \param bodyVel body velocity in body reference frame
        /// \param fc frame convention (NED/NWU)
        void SetVelocityInBodyNoRotation(const Velocity& bodyVel, FRAME_CONVENTION fc);

        /// Set the generalized velocity of the body reference frame with vectors expressed in WORLD frame
        /// \param worldVel body velocity in world reference frame
        /// \param worldAngVel body angular velocity in world reference frame
        /// \param fc frame convention (NED/NWU)
        void SetGeneralizedVelocityInWorld(const Velocity& worldVel, const AngularVelocity& worldAngVel, FRAME_CONVENTION fc);

        /// Set the generalized velocity of the body reference frame with vectors expressed in BODY frame
        /// \param bodyVel body velocity in body reference frame
        /// \param bodyAngVel body angular velocity in body reference frame
        /// \param fc frame convention (NED/NWU)
        void SetGeneralizedVelocityInBody(const Velocity& bodyVel, const AngularVelocity& bodyAngVel, FRAME_CONVENTION fc);


        /// Get the velocity of the body reference frame with a vector expressed in WORLD frame
        /// \param fc frame convention (NED/NWU)
        /// \return body velocity in world reference frame
        Velocity GetVelocityInWorld(FRAME_CONVENTION fc) const;

        /// Get the velocity of the body reference frame with a vector expressed in BODY frame
        /// \param fc frame convention (NED/NWU)
        /// \return body velocity in body reference frame
        Velocity GetVelocityInBody(FRAME_CONVENTION fc) const;


        /// Get the velocity of the body COG with a vector expressed in WORLD frame
        /// \param fc frame convention (NED/NWU)
        /// \return COG velocity in world reference frame
        Velocity GetCOGVelocityInWorld(FRAME_CONVENTION fc) const;

        /// Get the velocity of the body COG with a vector expressed in BODY frame
        /// \param fc frame convention (NED/NWU)
        /// \return COG velocity in body reference frame
        Velocity GetCOGVelocityInBody(FRAME_CONVENTION fc) const;

        /// Set the acceleration of the body COG with a vector expressed in WORLD frame
        /// \param worldAcc body acceleration in world reference frame
        /// \param fc frame convention (NED/NWU)
        void SetAccelerationInWorldNoRotation(const Acceleration &worldAcc, FRAME_CONVENTION fc);

        /// Set the acceleration of the body COG with a vector expressed in BODY frame
        /// \param bodyAcc body acceleration in body reference frame
        /// \param fc frame convention (NED/NWU)
        void SetAccelerationInBodyNoRotation(const Acceleration &bodyAcc, FRAME_CONVENTION fc);

        /// Get the acceleration of the body COG with a vector expressed in WORLD frame
        /// \param fc frame convention (NED/NWU)
        /// \return COG acceleration in world reference frame
        Acceleration GetCOGAccelerationInWorld(FRAME_CONVENTION fc) const;

        /// Get the acceleration of the body COG with a vector expressed in BODY frame
        /// \param fc frame convention (NED/NWU)
        /// \return COG acceleration in body reference frame
        Acceleration GetCOGAccelerationInBody(FRAME_CONVENTION fc) const;



        /// Set the body angular velocity from a vector expressed in WORLD frame
        /// \param worldAngVel body angular velocity in world reference frame
        /// \param fc frame convention (NED/NWU)
        void SetAngularVelocityInWorld(const AngularVelocity& worldAngVel, FRAME_CONVENTION fc);

        void SetCOGAngularVelocityInWorld(const AngularVelocity& worldAngVel, FRAME_CONVENTION fc);

        /// Set the body angular velocity from a vector expressed in BODY frame
        /// \param bodyAngVel body angular velocity in body reference frame
        /// \param fc frame convention (NED/NWU)
        void SetAngularVelocityInBody(const AngularVelocity& bodyAngVel, FRAME_CONVENTION fc);


        /// Get the body angular velocity from a vector expressed in WORLD frame
        /// \param fc frame convention (NED/NWU)
        /// \return body angular velocity in world reference frame
        AngularVelocity GetAngularVelocityInWorld(FRAME_CONVENTION fc) const;

        /// Get the body angular velocity from a vector expressed in BODY frame
        /// \param fc frame convention (NED/NWU)
        /// \return body angular velocity in body reference frame
        AngularVelocity GetAngularVelocityInBody(FRAME_CONVENTION fc) const;



        /// Set the body angular acceleration from a vector expressed in WORLD frame
        /// \param worldAngAcc body angular acceleration in world reference frame
        /// \param fc frame convention (NED/NWU)
        void SetAngularAccelerationInWorld(const AngularAcceleration& worldAngAcc, FRAME_CONVENTION fc);

        /// Set the body angular acceleration from a vector expressed in BODY frame
        /// \param bodyAngAcc body angular acceleration in body reference frame
        /// \param fc frame convention (NED/NWU)
        void SetAngularAccelerationInBody(const AngularAcceleration& bodyAngAcc, FRAME_CONVENTION fc);


        /// Get the body angular acceleration from a vector expressed in WORLD frame
        /// \param fc frame convention (NED/NWU)
        /// \return body angular acceleration in world reference frame
        AngularAcceleration GetAngularAccelerationInWorld(FRAME_CONVENTION fc) const;

        /// Get the body angular acceleration from a vector expressed in BODY frame
        /// \param fc frame convention (NED/NWU)
        /// \return body angular acceleration in body reference frame
        AngularAcceleration GetAngularAccelerationInBody(FRAME_CONVENTION fc) const;



        /// Get the velocity expressed in world frame of a body fixed point whose coordinates are given in world frame
        /// \param worldPoint point position in world reference frame, at which the velocity is requested
        /// \param fc frame convention (NED/NWU)
        /// \return body velocity expressed in world reference frame
        Velocity GetVelocityInWorldAtPointInWorld(const Position& worldPoint, FRAME_CONVENTION fc) const;

        /// Get the velocity expressed in world frame of a body fixed point whose coordinates are given in body frame
        /// \param bodyPoint point position in body reference frame, at which the velocity is requested
        /// \param fc frame convention (NED/NWU)
        /// \return body velocity expressed in world reference frame
        Velocity GetVelocityInWorldAtPointInBody(const Position& bodyPoint, FRAME_CONVENTION fc) const;

        /// Get the velocity expressed in body frame of a body fixed point whose coordinates are given in world frame
        /// \param worldPoint point position in world reference frame, at which the velocity is requested
        /// \param fc frame convention (NED/NWU)
        /// \return body velocity expressed in body reference frame
        Velocity GetVelocityInBodyAtPointInWorld(const Position& worldPoint, FRAME_CONVENTION fc) const;

        /// Get the velocity expressed in body frame of a body fixed point whose coordinates are given in body frame
        /// \param bodyPoint point position in body reference frame, at which the velocity is requested
        /// \param fc frame convention (NED/NWU)
        /// \return body velocity expressed in body reference frame
        Velocity GetVelocityInBodyAtPointInBody(const Position& bodyPoint, FRAME_CONVENTION fc) const;



        /// Get the acceleration expressed in world frame of a body fixed point whose coordinates are given in world frame
        /// \param worldPoint point position in world reference frame, at which the acceleration is requested
        /// \param fc frame convention (NED/NWU)
        /// \return body acceleration expressed in world reference frame
        Acceleration GetAccelerationInWorldAtPointInWorld(const Position& worldPoint, FRAME_CONVENTION fc) const;

        /// Get the acceleration expressed in world frame of a body fixed point whose coordinates are given in body frame
        /// \param bodyPoint point position in body reference frame, at which the acceleration is requested
        /// \param fc frame convention (NED/NWU)
        /// \return body acceleration expressed in world reference frame
        Acceleration GetAccelerationInWorldAtPointInBody(const Position& bodyPoint, FRAME_CONVENTION fc) const;

        /// Get the acceleration expressed in body frame of a body fixed point whose coordinates are given in world frame
        /// \param worldPoint point position in world reference frame, at which the acceleration is requested
        /// \param fc frame convention (NED/NWU)
        /// \return body acceleration expressed in body reference frame
        Acceleration GetAccelerationInBodyAtPointInWorld(const Position& worldPoint, FRAME_CONVENTION fc) const;

        /// Get the acceleration expressed in body frame of a body fixed point whose coordinates are given in body frame
        /// \param bodyPoint point position in body reference frame, at which the acceleration is requested
        /// \param fc frame convention (NED/NWU)
        /// \return body acceleration expressed in body reference frame
        Acceleration GetAccelerationInBodyAtPointInBody(const Position& bodyPoint, FRAME_CONVENTION fc) const;



        /// Set the velocity expressed in WORLD frame of a body fixed point whose coordinates are given in WORLD frame
        /// along with the angular velocity expressed in WORLD frame so that the velocity state is totally defined
        /// \param worldPoint point position in world reference frame, at which the generalized velocity is set
        /// \param worldVel body linear velocity in world reference frame
        /// \param worldAngVel body angular velocity in world reference frame
        /// \param fc frame convention (NED/NWU)
        void SetGeneralizedVelocityInWorldAtPointInWorld(const Position& worldPoint,
                const Velocity& worldVel, const AngularVelocity& worldAngVel, FRAME_CONVENTION fc);

        /// Set the velocity expressed in WORLD frame of a body fixed point whose coordinates are given in BODY frame
        /// along with the angular velocity expressed in WORLD frame so that the velocity state is totally defined
        /// \param bodyPoint point position in body reference frame, at which the generalized velocity is set
        /// \param worldVel body linear velocity in world reference frame
        /// \param worldAngVel body angular velocity in world reference frame
        /// \param fc frame convention (NED/NWU)
        void SetGeneralizedVelocityInWorldAtPointInBody(const Position& bodyPoint,
                const Velocity& worldVel, const AngularVelocity& worldAngVel, FRAME_CONVENTION fc);

        /// Set the velocity expressed in BODY frame of a body fixed point whose coordinates are given in WORLD frame
        /// along with the angular velocity expressed in BODY frame so that the velocity state is totally defined
        /// \param worldPoint point position in world reference frame, at which the generalized velocity is set
        /// \param bodyVel body linear velocity in body reference frame
        /// \param bodyAngVel body angular velocity in body reference frame
        /// \param fc frame convention (NED/NWU)
        void SetGeneralizedVelocityInBodyAtPointInWorld(const Position& worldPoint,
                const Velocity& bodyVel, const AngularVelocity& bodyAngVel, FRAME_CONVENTION fc);

        /// Set the velocity expressed in BODY frame of a body fixed point whose coordinates are given in BODY frame
        /// along with the angular velocity expressed in BODY frame so that the velocity state is totally defined
        /// \param bodyPoint point position in body reference frame, at which the generalized velocity is set
        /// \param bodyVel body linear velocity in body reference frame
        /// \param bodyAngVel body angular velocity in body reference frame
        /// \param fc frame convention (NED/NWU)
        void SetGeneralizedVelocityInBodyAtPointInBody(const Position& bodyPoint,
                const Velocity& bodyVel, const AngularVelocity& bodyAngVel, FRAME_CONVENTION fc);

        /// Set the COG acceleration along with the angular velocity expressed in BODY frame,
        /// so that the acceleration state is totally defined
        /// \param bodyAcc body linear acceleration in body reference frame
        /// \param bodyAngAcc body angular acceleration in body reference frame
        /// \param fc frame convention (NED/NWU)
        void SetGeneralizedAccelerationInBodyAtCOG(const Acceleration& bodyAcc, const AngularAcceleration& bodyAngAcc, FRAME_CONVENTION fc);

        /// Set the COG acceleration along with the angular velocity expressed in WORLD frame,
        /// so that the acceleration state is totally defined
        /// \param worldAcc body linear acceleration in world reference frame
        /// \param worldAngAcc body angular acceleration in world reference frame
        /// \param fc frame convention (NED/NWU)
        void SetGeneralizedAccelerationInWorldAtCOG(const Acceleration& worldAcc, const AngularAcceleration& worldAngAcc, FRAME_CONVENTION fc);

        // =============================================================================================================
        // PROJECTIONS
        // =============================================================================================================

        // Projection of 3D vectors defined in FrVector.h

        /// Project a vector given in body reference frame, to the world reference frame
        /// \tparam Vector type of the vector defined in FrVector.h
        /// \param bodyVector vector given in body reference frame
        /// \param fc frame convention (NED/NWU)
        /// \return vector in world reference frame
        template <class Vector>
        Vector ProjectVectorInWorld(const Vector& bodyVector, FRAME_CONVENTION fc) const {
            return GetQuaternion().Rotate<Vector>(bodyVector, fc);
        }

        /// Project in place a vector given in body reference frame, to the world reference frame
        /// \tparam Vector type of the vector defined in FrVector.h
        /// \param bodyVector vector given in body reference frame
        /// \param fc frame convention (NED/NWU)
        /// \return vector in world reference frame
        template <class Vector>
        Vector& ProjectVectorInWorld(Vector& bodyVector, FRAME_CONVENTION fc) const {
            bodyVector = GetQuaternion().Rotate<Vector>(bodyVector, fc);
            return bodyVector;
        }

        /// Project a vector given in world reference frame, to the body reference frame
        /// \tparam Vector type of the vector defined in FrVector.h
        /// \param worldVector vector given in world reference frame
        /// \param fc frame convention (NED/NWU)
        /// \return vector in body reference frame
        template <class Vector>
        Vector ProjectVectorInBody(const Vector& worldVector, FRAME_CONVENTION fc) const {
            return GetQuaternion().GetInverse().Rotate<Vector>(worldVector, fc);
        }

        /// Project in place a vector given in world reference frame, to the body reference frame
        /// \tparam Vector type of the vector defined in FrVector.h
        /// \param worldVector vector given in world reference frame
        /// \param fc frame convention (NED/NWU)
        /// \return vector in body reference frame
        template <class Vector>
        Vector& ProjectVectorInBody(Vector& worldVector, FRAME_CONVENTION fc) const {
            worldVector = GetQuaternion().GetInverse().Rotate<Vector>(worldVector, fc);
            return worldVector;
        }


        // Projection of generalized vectors defined in FrVector.h


        /// Project a generalized vector given in body reference frame, to the world reference frame
        /// \tparam Vector type of the generalized vector defined in FrVector.h
        /// \param bodyVector vector given in body reference frame
        /// \param fc frame convention (NED/NWU)
        /// \return vector in world reference frame
        template <class Vector>
        Vector ProjectGenerallizedVectorInWorld(const Vector& bodyVector, FRAME_CONVENTION fc) const {
            return GetQuaternion().Rotate<Vector>(bodyVector, fc);
        }

        /// Project in place a generalized vector given in body reference frame, to the world reference frame
        /// \tparam Vector type of the generalized vector defined in FrVector.h
        /// \param bodyVector vector given in body reference frame
        /// \param fc frame convention (NED/NWU)
        /// \return vector in world reference frame
        template <class Vector>
        Vector& ProjectGenerallizedVectorInWorld(Vector& bodyVector, FRAME_CONVENTION fc) const {
            bodyVector = GetQuaternion().Rotate<Vector>(bodyVector, fc);
            return bodyVector;
        }

        /// Project a generalized vector given in world reference frame, to the body reference frame
        /// \tparam Vector type of the generalized vector defined in FrVector.h
        /// \param bodyVector vector given in world reference frame
        /// \param fc frame convention (NED/NWU)
        /// \return vector in body reference frame
        template <class Vector>
        Vector ProjectGenerallizedVectorInBody(const Vector& worldVector, FRAME_CONVENTION fc) const {
            return GetQuaternion().GetInverse().Rotate<Vector>(worldVector, fc);
        }

        /// Project in place a generalized vector given in world reference frame, to the body reference frame
        /// \tparam Vector type of the generalized vector defined in FrVector.h
        /// \param bodyVector vector given in world reference frame
        /// \param fc frame convention (NED/NWU)
        /// \return vector in body reference frame
        template <class Vector>
        Vector& ProjectGeneralizedVectorInBody(Vector &worldVector, FRAME_CONVENTION fc) const {
            worldVector = GetQuaternion().GetInverse().Rotate<Vector>(worldVector, fc);
            return worldVector;
        }

        // =============================================================================================================
        // CONSTRAINTS ON DOF
        // =============================================================================================================

        FrBodyDOFMask* GetDOFMask();

    protected:

        /// Set the COG position in the body reference frame
        /// \param bodyPos COG position in the body reference frame
        /// \param fc frame convention (NED/NWU)
        void SetCOG(const Position& bodyPos, FRAME_CONVENTION fc);

        /// Convert a cartesian position to a geographic position, using the geographic service of FrEnvironment
        /// \param cartPos cartesian position to convert
        /// \param geoCoord geographic position
        /// \param fc frame position (NED/NWU) of the cartesian position
        void CartToGeo(const Position &cartPos, FrGeographicCoord &geoCoord, FRAME_CONVENTION fc) const;

        /// Convert a cartesian position to a geographic position, using the geographic service of FrEnvironment
        /// \param cartPos cartesian position to convert
        /// \param geoCoord geographic position
        /// \param fc frame position (NED/NWU) of the cartesian position
        void CartToGeo(const Position &cartPos, FrGeographicCoord &geoCoord, FRAME_CONVENTION fc);

        /// Convert a cartesian position to a geographic position, using the geographic service of FrEnvironment
        /// \param cartPos cartesian position to convert
        /// \param fc frame position (NED/NWU) of the cartesian position
        /// \return geographic position
        FrGeographicCoord CartToGeo(const Position &cartPos, FRAME_CONVENTION fc) const;

        /// Convert a cartesian position to a geographic position, using the geographic service of FrEnvironment
        /// \param cartPos cartesian position to convert
        /// \param fc frame position (NED/NWU) of the cartesian position
        /// \return geographic position
        FrGeographicCoord CartToGeo(const Position &cartPos, FRAME_CONVENTION fc);

        /// Convert a geographic position to a cartesian position, using the geographic service of FrEnvironment
        /// \param geoCoord geographic position to convert
        /// \param cartPos cartesian position
        /// \param fc frame position (NED/NWU) of the cartesian position
        void GeoToCart(const FrGeographicCoord& geoCoord, Position& cartPos, FRAME_CONVENTION fc);

        /// Convert a geographic position to a cartesian position, using the geographic service of FrEnvironment
        /// \param geoCoord geographic position to convert
        /// \param cartPos cartesian position
        /// \param fc frame position (NED/NWU) of the cartesian position
        void GeoToCart(const FrGeographicCoord& geoCoord, Position& cartPos, FRAME_CONVENTION fc) const;

        /// Convert a geographic position to a cartesian position, using the geographic service of FrEnvironment
        /// \param geoCoord geographic position to convert
        /// \param fc frame position (NED/NWU) of the cartesian position
        /// \return cartPos cartesian position
        Position GeoToCart(const FrGeographicCoord& geoCoord, FRAME_CONVENTION fc) const;

        /// Convert a geographic position to a cartesian position, using the geographic service of FrEnvironment
        /// \param geoCoord geographic position to convert
        /// \param fc frame position (NED/NWU) of the cartesian position
        /// \return cartPos cartesian position
        Position GeoToCart(const FrGeographicCoord& geoCoord, FRAME_CONVENTION fc);

        // TODO : voir si on a besoin que ce bloc soit protected...
        std::shared_ptr<chrono::ChBody> GetChronoBody() {
            return m_chronoBody;
        }

        void InitializeLockedDOF();

        // Friends of FrBody : they can have access to chrono internals
        friend void makeItBox(std::shared_ptr<FrBody>, double, double, double, double);
        friend void makeItCylinder(std::shared_ptr<FrBody>, double, double, double);
        friend void makeItSphere(std::shared_ptr<FrBody>, double, double);


        friend FrNode::FrNode(FrBody*);
        friend class FrLinkBase;


    public:

        void SetupInitial();

        /// Body initialization method
        void Initialize() override;

        /// Method called at the send of a time step. Logging may be used here
        void StepFinalize() override;

        //FIXME : FrBody doit-il dériver de FrPhysicsItem ?
        /// Body update method
        virtual void Update();


        // Linear iterators on external forces
        using ForceIter = ForceContainer::iterator;
        using ConstForceIter = ForceContainer::const_iterator;

        ForceIter       force_begin();
        ConstForceIter  force_begin() const;

        ForceIter       force_end();
        ConstForceIter  force_end() const;

        // Linear iterators on nodes
        using NodeIter = NodeContainer::iterator;
        using ConstNodeIter = NodeContainer::const_iterator;

        NodeIter       node_begin();
        ConstNodeIter  node_begin() const;

        NodeIter       node_end();
        ConstNodeIter  node_end() const;


        // friend declarations
        // This one is made for the FrOffshoreSystem to be able to add the embedded chrono object into the embedded
        // chrono system (ChSystem)
        friend void FrOffshoreSystem::AddBody(std::shared_ptr<frydom::FrBody>);

        friend int internal::FrAddedMassBase::GetBodyOffset(FrBody* body) const;
        friend int internal::FrVariablesAddedMassBase::GetBodyOffset(FrBody* body) const ;
        friend void internal::FrVariablesAddedMassBase::SetVariables(FrBody *body, chrono::ChMatrix<double> &result,
                                                                     int offset) const;
        friend void internal::FrAddedMassBase::SetVariables(FrBody *body, chrono::ChMatrix<double> &qb, int offset) const;
        friend chrono::ChMatrix<double> internal::FrVariablesAddedMassBase::GetVariablesFb(FrBody *body) const;
        friend chrono::ChMatrix<double> internal::FrVariablesAddedMassBase::GetVariablesQb(FrBody *body) const;

    };


}  // end namespace frydom

#endif //FRYDOM_FRBODY_H<|MERGE_RESOLUTION|>--- conflicted
+++ resolved
@@ -87,11 +87,7 @@
      * \class FrBody_
      * \brief Class for defining a body.
      */
-<<<<<<< HEAD
     class FrBody : public FrObject {
-=======
-    class FrBody_ : public FrObject_ {
->>>>>>> ccee42b9
 
     protected:
 
@@ -102,7 +98,7 @@
         using ForceContainer = std::vector<std::shared_ptr<FrForce>>;
         ForceContainer m_externalForces;            ///< Container of the external forces acting on body
 
-        using NodeContainer = std::vector<std::shared_ptr<FrNode_>>;
+        using NodeContainer = std::vector<std::shared_ptr<FrNode>>;
         NodeContainer m_nodes;                    ///< Container of the nodes belonging to the body
 
         using AssetContainer = std::vector<std::shared_ptr<FrAsset>>;
@@ -113,14 +109,7 @@
 
 
         std::unique_ptr<FrBodyDOFMask> m_DOFMask;
-<<<<<<< HEAD
         std::shared_ptr<FrLink> m_DOFLink;
-=======
-        std::shared_ptr<FrLink_> m_DOFLink;
-
-//        std::unique_ptr<hermes::Message> m_message;              ///< Logging message, serialized, send and managed by hermes
-
->>>>>>> ccee42b9
 
 
     public:
@@ -940,6 +929,7 @@
 
         NodeIter       node_end();
         ConstNodeIter  node_end() const;
+
 
 
         // friend declarations
