// =============================================================================
// FRyDoM - frydom-ce.gitlab.host.io
//
// Copyright (c) D-ICE Engineering and Ecole Centrale de Nantes (LHEEA lab.)
// All rights reserved.
//
// Use of this source code is governed by a GPLv3 license that can be found
// in the LICENSE file of FRyDOM.
//
// =============================================================================


#ifndef FRYDOM_FRHDF5_H
#define FRYDOM_FRHDF5_H


#include <memory>
#include <iostream>
#include "H5Cpp.h"

#include "frydom/utils/FrEigen.h"

using namespace H5;

namespace frydom {

    /// Enum for READ and READWRITE modes for HDF5 files
    enum HDF5_READ_MODE {
        READ,
        READWRITE
    };

<<<<<<< HEAD
    /// Class for reading an writing from/into HDF5 files
=======
    /**
     * \class FrHDF5Reader
     * \brief Class for reading HDF5 files.
     */
>>>>>>> 163f73f8
    class FrHDF5Reader {
        // TODO : use something else than the Eigen container to store data from HDF5. Something like multidimentional
        // arrays from the std lib / boost ? -> If boost is the only alternative, then keep using Eigen !

    private:

        HDF5_READ_MODE m_mode = READ;    ///> The file opening mode

        std::string m_filename;          ///> The file path name
        std::unique_ptr<H5File> m_file;  ///> The HDF5 file object

    public:

        /// Default constructor
        FrHDF5Reader();

        /// Constructor taking the HDF5 file path and the mode (READ or READWRITE)
        explicit FrHDF5Reader(const std::string &filename, HDF5_READ_MODE mode=READ);

        /// Destructor that closes properly the HDF5 file
        ~FrHDF5Reader();

        /// Set the file to read/write
        void SetFilename(const std::string& filename, HDF5_READ_MODE mode=READ);

        /// Close the HDF5 file properly
        void Close();

        /// Read a double 2x2 array as an eigen matrix from HDF5 path
        Eigen::Matrix<double, Eigen::Dynamic, Eigen::Dynamic> ReadDoubleArray(std::string h5Path) const;

        /// Read a double 2x2 array as a std::vector<std::vector<double>> from HDF5 path
        std::vector<std::vector<double>> ReadDoubleArraySTD(std::string h5path) const;

        /// Read a int 2x2 array as an eigen matrix from HDF5 path
        Eigen::Matrix<int, Eigen::Dynamic, Eigen::Dynamic> ReadIntArray(std::string h5Path) const;

        /// Read an int 2x2 array as a std::vector<std::vector<double>> from HDF5 path
        std::vector<std::vector<int>> ReadIntArraySTD(std::string h5path) const;

        /// Read a double value from HDF5 path
        double ReadDouble(std::string h5Path);

        /// Read an int value from HDF5 path
        int ReadInt(std::string h5Path);

        /// Read a boolean value from HDF5 path
        hbool_t ReadBool(std::string h5Path);

        /// Read a string value from HDF5 path
        std::string ReadString(std::string h5Path);

        /// Create a group in the HDF5 file given a HDF5 path
        void CreateGroup(std::string h5Path);

        /// Create a dataset in the HDF5 file given a HDF5 path
        void CreateDataset(std::string h5Path); // A rendre polymorphe pour les differents types de donnees

        /// Checks if a group exists in the HDF5 file given a HDF5 path
        bool GroupExist(const std::string& h5Path) const;

    };

}  // end namespace frydom

#endif //FRYDOM_FRHDF5_H<|MERGE_RESOLUTION|>--- conflicted
+++ resolved
@@ -8,7 +8,6 @@
 // in the LICENSE file of FRyDOM.
 //
 // =============================================================================
-
 
 #ifndef FRYDOM_FRHDF5_H
 #define FRYDOM_FRHDF5_H
@@ -30,14 +29,10 @@
         READWRITE
     };
 
-<<<<<<< HEAD
-    /// Class for reading an writing from/into HDF5 files
-=======
     /**
      * \class FrHDF5Reader
      * \brief Class for reading HDF5 files.
      */
->>>>>>> 163f73f8
     class FrHDF5Reader {
         // TODO : use something else than the Eigen container to store data from HDF5. Something like multidimentional
         // arrays from the std lib / boost ? -> If boost is the only alternative, then keep using Eigen !
