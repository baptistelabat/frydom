--- conflicted
+++ resolved
@@ -20,11 +20,6 @@
 #include "MathUtils/Matrix.h"
 
 
-<<<<<<< HEAD
-//#define R H5F_ACC_RDONLY
-//#define RW H5F_ACC_RDWR
-=======
->>>>>>> 91afca39
 
 using namespace H5;
 
@@ -46,187 +41,15 @@
 
     private:
 
-<<<<<<< HEAD
-        MODE m_mode = H5F_ACC_RDONLY;
-=======
         HDF5_READ_MODE m_mode = READ;    ///> The file opening mode
->>>>>>> 91afca39
 
         std::string m_filename;          ///> The file path name
         std::unique_ptr<H5File> m_file;  ///> The HDF5 file object
 
     public:
 
-<<<<<<< HEAD
-        FrHDF5Reader() = default;
-
-        explicit FrHDF5Reader(const std::string &filename, MODE mode=H5F_ACC_RDONLY)
-                : m_filename(filename), m_file(std::make_unique<H5File>(filename, mode)) {}
-
-        ~FrHDF5Reader() {
-            m_file->close();
-//            std::cout << std::endl << "HDF5 file " << m_filename << " has been properly closed" << std::endl;
-        }
-
-        void SetFilename(const std::string& filename, MODE mode=H5F_ACC_RDONLY) {
-            m_filename = filename;
-            m_file.release();
-            try {
-            m_file = std::make_unique<H5File>(filename, mode);
-            } catch (const H5::FileIException& e) {
-                std::cout << "   --- ERROR : HDF5 file '" << filename << "' not found.";
-                throw (e);
-            }
-        }
-
-        void Close() { m_file->close(); }
-
-        Eigen::Matrix<double, Eigen::Dynamic, Eigen::Dynamic> ReadDoubleArray(std::string h5Path) const {
-
-            DataSet dset = m_file->openDataSet(h5Path); // TODO: try
-            DataSpace dspace = dset.getSpace();
-            const int ndims = dspace.getSimpleExtentNdims();
-
-            if (ndims > 2) {
-                throw("Too much dimensions"); // TODO: better error msg
-            }
-
-            // Essai
-            auto dtype = dset.getDataType();
-
-            hsize_t dims[ndims];
-            dspace.getSimpleExtentDims(dims);
-
-            hsize_t nb_rows = 0;
-            hsize_t nb_cols = 0;
-            hsize_t nb_elt  = 0;
-
-            switch (ndims) {
-                case 1:
-                    nb_elt = dims[0];
-                    nb_rows = nb_elt;
-                    nb_cols = 1;
-                    break;
-                case 2:
-                    nb_rows = dims[0];
-                    nb_cols = dims[1];
-                    nb_elt = nb_rows * nb_cols;
-                    break;
-                default:
-                    std::cout << "Cannot read multidimensional array yet..." << std::endl;
-
-            }
-
-            Eigen::Matrix<double, Eigen::Dynamic, Eigen::Dynamic> out(nb_rows, nb_cols);
-
-            auto* buffer = new double[nb_elt];
-
-            dset.read(buffer, dtype);
-
-            for (long irow=0; irow<nb_rows; ++irow) {
-                for (long icol=0; icol<nb_cols; ++icol) {
-                    out(irow, icol) = buffer[irow*nb_cols + icol];
-                }
-            }
-
-            delete [] buffer;
-
-            return out;
-        }
-
-        std::vector<std::vector<double>> ReadDoubleArraySTD(std::string h5path) const {
-
-            auto mat = ReadDoubleArray(h5path);
-
-            std::vector<double> vec;
-            std::vector<std::vector<double>> res;
-
-            for (auto i=0; i<mat.cols(); i++) {
-                for (auto j=0; j<mat.rows(); j++) {
-                    vec.push_back(mat(j,i));
-                }
-                res.push_back(vec);
-            }
-
-            return res;
-
-        }
-
-        Eigen::Matrix<int, Eigen::Dynamic, Eigen::Dynamic> ReadIntArray(std::string h5Path) const {
-
-            DataSet dset = m_file->openDataSet(h5Path);
-            DataSpace dspace = dset.getSpace();
-            const int ndims = dspace.getSimpleExtentNdims();
-
-            if (ndims > 2) {
-                throw("Too much dimensions"); // TODO: better error msg
-            }
-
-            // Essai
-            auto dtype = dset.getDataType();
-
-            hsize_t dims[ndims];
-            dspace.getSimpleExtentDims(dims);
-
-            hsize_t nb_rows = 0;
-            hsize_t nb_cols = 0;
-            hsize_t nb_elt  = 0;
-
-            switch (ndims) {
-                case 1:
-                    nb_elt = dims[0];
-                    nb_rows = nb_elt;
-                    nb_cols = 1;
-                    break;
-                case 2:
-                    nb_rows = dims[0];
-                    nb_cols = dims[1];
-                    nb_elt = nb_rows * nb_cols;
-                    break;
-                default:
-                    std::cout << "Cannot read multidimensional array yet..." << std::endl;
-
-            }
-
-            Eigen::Matrix<int, Eigen::Dynamic, Eigen::Dynamic> out(nb_rows, nb_cols);
-
-            auto* buffer = new int[nb_elt];
-
-            dset.read(buffer, PredType::NATIVE_INT);
-
-            hsize_t ielt;
-            int val;
-            for (long irow=0; irow<nb_rows; ++irow) {
-                for (long icol=0; icol<nb_cols; ++icol) {
-                    out(irow, icol) = buffer[irow*nb_cols + icol];
-                }
-            }
-
-            delete [] buffer;
-
-            return out;
-        }
-
-        std::vector<std::vector<int>> ReadIntArraySTD(std::string h5path) const {
-
-            auto mat = ReadDoubleArray(h5path);
-            std::vector<std::vector<int>> vec(mat.data(), mat.data() + mat.rows() * mat.cols());
-            return vec;
-
-        }
-
-        double ReadDouble(std::string h5Path) {
-            DataSet dset = m_file->openDataSet(h5Path);
-
-            double d[1];
-            dset.read(d, PredType::NATIVE_DOUBLE);
-
-            return d[0];
-        }
-=======
         /// Default constructor
         FrHDF5Reader();
->>>>>>> 91afca39
 
         /// Constructor taking the HDF5 file path and the mode (READ or READWRITE)
         explicit FrHDF5Reader(const std::string &filename, HDF5_READ_MODE mode=READ);
