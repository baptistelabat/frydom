// ==========================================================================
// FRyDoM - frydom-ce.org
//
// Copyright (c) Ecole Centrale de Nantes (LHEEA lab.) and D-ICE Engineering.
// All rights reserved.
//
// Use of this source code is governed by a GPLv3 license that can be found
// in the LICENSE file of FRyDoM.
//
// ==========================================================================


#include <frydom/core/math/functions/ramp/FrCosRampFunction.h>
#include "FrEnvironment.h"

#include "frydom/core/math/functions/ramp/FrLinearRampFunction.h"
#include "frydom/core/FrOffshoreSystem.h"
#include "time/FrTimeServices.h"
#include "frydom/environment/ocean/FrOcean.h"
#include "ocean/freeSurface/FrFreeSurface.h"
#include "ocean/seabed/FrSeabed.h"
#include "ocean/current/FrCurrent.h"
#include "frydom/environment/atmosphere/FrAtmosphere.h"
#include "atmosphere/wind/FrWind.h"
#include "frydom/environment/geographicServices/FrGeographicServices.h"
#include "frydom/logging/FrEventLogger.h"


namespace frydom {

  FrEnvironment::FrEnvironment(FrOffshoreSystem *system) {

    m_system = system;

    m_geographicServices = std::make_unique<FrGeographicServices>();
    m_timeServices = std::make_unique<FrTimeServices>();
    m_ocean = std::make_unique<FrOcean>(this);
    m_atmosphere = std::make_unique<FrAtmosphere>(this);

    m_timeRamp = std::make_unique<FrCosRampFunction>();
    m_timeRamp->SetActive(false);
    m_timeRamp->SetByTwoPoints(0., 0., 10., 1.);

//        if (not(m_infinite_depth)) m_seabed->SetEnvironment(this); // TODO : voir a porter ca dans seabed...

    SetGravityAcceleration(9.81);
  }

  FrEnvironment::~FrEnvironment() = default;

  FrOffshoreSystem *FrEnvironment::GetSystem() { return m_system; }

  double FrEnvironment::GetTime() const { return m_system->GetTime(); } // TODO : voir a gerer l'UTC etc...


  double FrEnvironment::GetGravityAcceleration() const {
    return m_system->GetGravityAcceleration();
  }

  void FrEnvironment::SetGravityAcceleration(double gravityAcceleration) {
    m_system->SetGravityAcceleration(gravityAcceleration);
  }


  FrOcean *FrEnvironment::GetOcean() const { return m_ocean.get(); }

  FrAtmosphere *FrEnvironment::GetAtmosphere() const { return m_atmosphere.get(); }

  Velocity FrEnvironment::GetRelativeVelocityInFrame(const FrFrame &frame, const Velocity &worldVel,
                                                     FLUID_TYPE ft, FRAME_CONVENTION fc) {
    switch (ft) {
      case WATER:
        return m_ocean->GetCurrent()->GetRelativeVelocityInFrame(frame, worldVel, fc);
      case AIR:
        return m_atmosphere->GetWind()->GetRelativeVelocityInFrame(frame, worldVel, fc);
      default:
        throw FrException("Fluid is not known...");
    }
  }

  double FrEnvironment::GetFluidDensity(FLUID_TYPE ft) const {
    switch (ft) {
      case AIR:
        return m_atmosphere->GetDensity();
      case WATER:
        return m_ocean->GetDensity();
      default:
        throw FrException("Fluid is not known...");
    }
  }

<<<<<<< HEAD
  FrGeographicServices *FrEnvironment::GetGeographicServices() const {
    return m_geographicServices.get();
  }
=======
    FLUID_TYPE FrEnvironment::GetFluidTypeAtPointInWorld(const frydom::Position &worldPos,
                                                         frydom::FRAME_CONVENTION fc,
                                                         bool waveDeformation) {
        double waveElevation = 0.;
        if (waveDeformation) {
            waveElevation = m_ocean->GetFreeSurface()->GetElevation(worldPos.x(), worldPos.y(), fc);
        }

        if (IsNED(fc)) {
            if (worldPos.z() < waveElevation + DBL_EPSILON) {
                return FLUID_TYPE::AIR;
            } else {
                return FLUID_TYPE::WATER;
            }
        } else {
            if (worldPos.z() > waveElevation - DBL_EPSILON) {
                return FLUID_TYPE::AIR;
            } else {
                return FLUID_TYPE::WATER;
            }
        }
    }

    FrGeographicServices *FrEnvironment::GetGeographicServices() const {
        return m_geographicServices.get();
    }
>>>>>>> f7fb785e

  int FrEnvironment::GetYear() const {
    /// Get the UTC time to obtain the year
    auto lt = GetTimeServices()->GetUTCTime();
    date::year_month_day ymd{date::floor<date::days>(lt)};
    return int(ymd.year());
  }

  void FrEnvironment::ShowFreeSurface(bool show) {
    GetOcean()->GetFreeSurface()->ShowFreeSurface(show);
  }

  void FrEnvironment::ShowSeabed(bool show) {
    GetOcean()->ShowSeabed(show);
  }

  FrTimeServices *FrEnvironment::GetTimeServices() const { return m_timeServices.get(); }

  void FrEnvironment::Update(double time) {
//        m_timeRamp->Update(time);
    m_ocean->Update(time);
    m_atmosphere->Update(time);
    m_timeServices->Update(time);
  }

  void FrEnvironment::Initialize() {

    event_logger::info("Environment", "", "BEGIN Environment initialization");
    event_logger::flush();

    m_timeRamp->Initialize();

    m_ocean->Initialize();
    m_atmosphere->Initialize();
    m_timeServices->Initialize();

    event_logger::info("Environment", "", "END Environment initialization");
    event_logger::flush();

  }

  void FrEnvironment::StepFinalize() {
    m_timeRamp->StepFinalize();
    m_ocean->StepFinalize();
    m_atmosphere->StepFinalize();
  }

  FrCosRampFunction *FrEnvironment::GetTimeRamp() const {
    return m_timeRamp.get();
  }


}  // end namespace frydom<|MERGE_RESOLUTION|>--- conflicted
+++ resolved
@@ -89,11 +89,6 @@
     }
   }
 
-<<<<<<< HEAD
-  FrGeographicServices *FrEnvironment::GetGeographicServices() const {
-    return m_geographicServices.get();
-  }
-=======
     FLUID_TYPE FrEnvironment::GetFluidTypeAtPointInWorld(const frydom::Position &worldPos,
                                                          frydom::FRAME_CONVENTION fc,
                                                          bool waveDeformation) {
@@ -116,11 +111,9 @@
             }
         }
     }
-
-    FrGeographicServices *FrEnvironment::GetGeographicServices() const {
-        return m_geographicServices.get();
-    }
->>>>>>> f7fb785e
+  FrGeographicServices *FrEnvironment::GetGeographicServices() const {
+    return m_geographicServices.get();
+  }
 
   int FrEnvironment::GetYear() const {
     /// Get the UTC time to obtain the year
