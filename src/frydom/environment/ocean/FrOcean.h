// ==========================================================================
// FRyDoM - frydom-ce.org
//
// Copyright (c) Ecole Centrale de Nantes (LHEEA lab.) and D-ICE Engineering.
// All rights reserved.
//
// Use of this source code is governed by a GPLv3 license that can be found
// in the LICENSE file of FRyDoM.
//
// ==========================================================================


#ifndef FRYDOM_FROCEAN_H
#define FRYDOM_FROCEAN_H

#include <memory>

#include "frydom/core/common/FrConvention.h"
#include "frydom/core/common/FrObject.h"


namespace frydom {

    // Forward Declarations
<<<<<<< HEAD
<<<<<<< Updated upstream
=======
>>>>>>> e89dce64
    template<typename OffshoreSystemType>
    class FrEnvironment;

    template<typename OffshoreSystemType>
    class FrFreeSurface;
<<<<<<< HEAD
=======
    template <class OceanType>
    class FrEnvironment;

//    template <class WaveFieldType>
//    class FrFreeSurface;
>>>>>>> Stashed changes
=======
>>>>>>> e89dce64

    template<typename OffshoreSystemType>
    class FrCurrent;

    template<typename OffshoreSystemType>
    class FrSeabed;

    class FrFluidProperties;


    /**
     * \class FrOcean
     * \brief Class for defining the ocean.
     */
    template <typename OffshoreSystemType>
    class FrOcean : public FrObject<OffshoreSystemType> {

     private:

      FrEnvironment<OffshoreSystemType> *m_environment;    ///> pointer to the container

      //---------------------------- FrOcean elements ----------------------------//

<<<<<<< HEAD
<<<<<<< Updated upstream
      std::unique_ptr<FrSeabed<OffshoreSystemType>> m_seabed;               ///> Seabed element, with bathymetry model information
      std::unique_ptr<FrFreeSurface<OffshoreSystemType>> m_freeSurface;     ///> Free surface element, with tidal, wavefield models information
      std::unique_ptr<FrCurrent<OffshoreSystemType>> m_current;             ///> Current, with current model information
=======
      std::unique_ptr<FrSeabed> m_seabed;               ///> Seabed element, with bathymetry model information
      std::unique_ptr<FreeSurfaceType> m_freeSurface;     ///> Free surface element, with tidal, wavefield models information
      std::unique_ptr<FrCurrent> m_current;             ///> Current, with current model information
>>>>>>> Stashed changes
=======
      std::unique_ptr<FrSeabed<OffshoreSystemType>> m_seabed;               ///> Seabed element, with bathymetry model information
      std::unique_ptr<FrFreeSurface<OffshoreSystemType>> m_freeSurface;     ///> Free surface element, with tidal, wavefield models information
      std::unique_ptr<FrCurrent<OffshoreSystemType>> m_current;             ///> Current, with current model information
>>>>>>> e89dce64
      std::unique_ptr<FrFluidProperties> m_waterProp;    ///> Water properties

     public:

      /// Default constructor
      /// \param environment environment containing this ocean
      explicit FrOcean(FrEnvironment<OffshoreSystemType> *environment);

      /// Get the environment containing this ocean
      /// \return environment containing this ocean
      FrEnvironment<OffshoreSystemType> *GetEnvironment() const;

      /// Get the type name of this object
      /// \return type name of this object
      std::string GetTypeName() const override { return "Ocean"; }

      //---------------------------- Assets ----------------------------//

      /// Set if the seabed is to be shown/exist
      /// \param showSeabed showseabed true means the seabed exists
      void ShowSeabed(bool showSeabed);

      /// Set if the free surface is to be shown/exist
      /// \param showFreeSurface showfreesurface true means the free surface exists
      void ShowFreeSurface(bool showFreeSurface);

      //---------------------------- Fluid properties methods ----------------------------//

      /// Set the fluid temperature
      /// \param Temperature temperature of the fluid
      void SetTemperature(double Temperature);

      /// Get the fluid temperature
      /// \return Temperature temperature of the fluid
      double GetTemperature() const;

      /// Set the fluid density
      /// \param Density density of the fluid
      void SetDensity(double Density);

      /// Get the fluid density
      /// \return Density density of the fluid
      double GetDensity() const;

      /// Set the fluid dynamic viscosity
      /// \param DynamicViscosity dynamic viscosity of the fluid
      void SetDynamicViscosity(double DynamicViscosity);

      /// Get the fluid dynamic viscosity
      /// \return DynamicViscosity dynamic viscosity of the fluid
      double GetDynamicViscosity() const;

      /// Set the fluid kinematic viscosity
      /// \param KinematicViscosity kinematic viscosity of the fluid
      void SetKinematicViscosity(double KinematicViscosity);

      /// Get the fluid kinematic viscosity
      /// \return KinematicViscosity kinematic viscosity of the fluid
      double GetKinematicViscosity() const;

      /// Set the fluid salinity
      /// \param Salinity salinity of the fluid
      void SetSalinity(double Salinity);

      /// Get the fluid salinity
      /// \return Salinity salinity of the fluid
      double GetSalinity() const;

      /// Set the fluid pressure
      /// \param Pressure pressure of the fluid
      void SetPressure(double Pressure);

      /// Get the fluid pressure
      /// \return Pressure pressure of the fluid
      double GetPressure() const;

      /// Get Reynolds number (Re = U.L/nu)
      /// \param characteristicLength characteristic length L, in meters
      /// \param velocity fluid velocity U, in m/s
      /// \return Reynolds number, no dimension
      double GetReynoldsNumberInWater(double characteristicLength, double velocity) const;

      /// Get Froude number (Fe = U/sqrt(g.L) )
      /// \param characteristicLength characteristic length L, in meters
      /// \param velocity fluid velocity U, in m/s
      /// \return Froude number, no dimension
      double GetFroudeNumberInWater(double characteristicLength, double velocity) const;

      //---------------------------- Ocean elements Getters ----------------------------//

      /// Get the free surface element
      /// \return the free surface element
      FrFreeSurface<OffshoreSystemType> *GetFreeSurface() const;

      /// Get The current element
      /// \return the current element
      FrCurrent<OffshoreSystemType> *GetCurrent() const;

      /// Get the seabed element
      /// \return the seabed element
      FrSeabed<OffshoreSystemType> *GetSeabed() const;

      /// Enforce the infinite depth condition on the Seabed object.
      /// A NullSeabed is then considered, with no grid asset and no bathymetry getters
      void SetInfiniteDepth();;

      /// Get mean ocean depth (tidal height + mean bathymetry)
      /// \param fc frame convention (NED/NWU)
      /// \return mean ocean depth, in meters
      double GetDepth(FRAME_CONVENTION fc) const;

      /// Get ocean depth at a position (x,y) (tidal height + bathymetry at position (x,y))
      /// \param x x position
      /// \param y y position
      /// \param fc frame convention (NED/NWU)
      /// \return ocean depth at position (x,y)
      double GetDepth(double x, double y, FRAME_CONVENTION fc) const;

      //---------------------------- Update-Initialize-StepFinalize ----------------------------//

      /// Update the state of the ocean
      void Update(double time);

      /// Initialize the state of the ocean
      void Initialize() override;

      /// Method called at the send of a time step. Logging may be used here
      void StepFinalize() override;

    };

}  // end namespace frydom

#endif //FRYDOM_FROCEAN_H<|MERGE_RESOLUTION|>--- conflicted
+++ resolved
@@ -22,25 +22,11 @@
 namespace frydom {
 
     // Forward Declarations
-<<<<<<< HEAD
-<<<<<<< Updated upstream
-=======
->>>>>>> e89dce64
     template<typename OffshoreSystemType>
     class FrEnvironment;
 
     template<typename OffshoreSystemType>
     class FrFreeSurface;
-<<<<<<< HEAD
-=======
-    template <class OceanType>
-    class FrEnvironment;
-
-//    template <class WaveFieldType>
-//    class FrFreeSurface;
->>>>>>> Stashed changes
-=======
->>>>>>> e89dce64
 
     template<typename OffshoreSystemType>
     class FrCurrent;
@@ -64,21 +50,9 @@
 
       //---------------------------- FrOcean elements ----------------------------//
 
-<<<<<<< HEAD
-<<<<<<< Updated upstream
       std::unique_ptr<FrSeabed<OffshoreSystemType>> m_seabed;               ///> Seabed element, with bathymetry model information
       std::unique_ptr<FrFreeSurface<OffshoreSystemType>> m_freeSurface;     ///> Free surface element, with tidal, wavefield models information
       std::unique_ptr<FrCurrent<OffshoreSystemType>> m_current;             ///> Current, with current model information
-=======
-      std::unique_ptr<FrSeabed> m_seabed;               ///> Seabed element, with bathymetry model information
-      std::unique_ptr<FreeSurfaceType> m_freeSurface;     ///> Free surface element, with tidal, wavefield models information
-      std::unique_ptr<FrCurrent> m_current;             ///> Current, with current model information
->>>>>>> Stashed changes
-=======
-      std::unique_ptr<FrSeabed<OffshoreSystemType>> m_seabed;               ///> Seabed element, with bathymetry model information
-      std::unique_ptr<FrFreeSurface<OffshoreSystemType>> m_freeSurface;     ///> Free surface element, with tidal, wavefield models information
-      std::unique_ptr<FrCurrent<OffshoreSystemType>> m_current;             ///> Current, with current model information
->>>>>>> e89dce64
       std::unique_ptr<FrFluidProperties> m_waterProp;    ///> Water properties
 
      public:
