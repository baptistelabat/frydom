--- conflicted
+++ resolved
@@ -25,272 +25,6 @@
 namespace frydom {
 
 
-<<<<<<< HEAD
-    // Forward declarations
-    template <typename OffshoreSystemType>
-    class FrOffshoreSystem;
-<<<<<<< Updated upstream
-    class FrEnvironment;
-    class FrAtmosphere;
-=======
-
-//    template <class OceanType>
-//    class FrEnvironment;
-
-    class FrAtmosphere;
-
-    template <class FreeSurfaceType>
->>>>>>> Stashed changes
-    class FrOcean;
-    class FrWaveField;
-
-    template <typename OffshoreSystemType>
-    class FrTidal;
-    class FrBody;
-<<<<<<< Updated upstream
-    class FrAiryRegularWaveField;
-    class FrAiryRegularOptimWaveField;
-    class FrAiryIrregularWaveField;
-    class FrAiryIrregularOptimWaveField;
-=======
-
-//    template <class StretchingType>
-//    class FrAiryRegularWaveField;
-//
-//    template <class StretchingType>
-//    class FrAiryRegularOptimWaveField;
-
-//    template<class StretchingType, class WaveSpectrumType>
-//    class FrAiryIrregularWaveField;
-
-//    template<class WaveSpectrumType>
-//    class FrAiryIrregularOptimWaveField;
->>>>>>> Stashed changes
-
-    template <typename OffshoreSystemType>
-    class FrFreeSurfaceGridAsset;
-
-
-    /// Class for a free surface system.
-    /**
-     * \class FrFreeSurface
-     * \brief Class for defining the free surface.
-     */
-<<<<<<< Updated upstream
-     template <typename OffshoreSystemType>
-    class FrFreeSurface : public FrObject<OffshoreSystemType> {
-=======
-    template <class WaveFieldType>
-    class FrFreeSurface : public FrObject {
-
-     protected:  // Disallow the default constructor to be used as a public method // TODO: mettre private???
-
-      FrOcean<FreeSurfaceType> *m_ocean;                            ///< Pointer to the ocean containing this free surface
-      bool m_showFreeSurface = true;                ///< Boolean testing if the free surface is to be shown/exist
-
-      // Free surface elements
-      std::unique_ptr<FrTidal> m_tidal;            ///< Tidal model
-      std::unique_ptr<FrWaveField> m_waveField;    ///< Wave field model
-
-      // Visualization asset
-      std::shared_ptr<FrFreeSurfaceGridAsset> m_freeSurfaceGridAsset;    ///> free surface grid asset, containing also the visualization asset
-
-     public:
-
-      /// Default constructor
-      /// \param ocean ocean containing this free surface
-      explicit FrFreeSurface(FrOcean *ocean);
-
-      /// Default destructor
-      ~FrFreeSurface();
-
-      /// Get the type name of this object
-      /// \return type name of this object
-      std::string GetTypeName() const override { return "FreeSurface"; }
-
-      //---------------------------- Asset ----------------------------//
-
-      /// Set if the free surface is to be shown/exist
-      /// \param showFreeSurface showfreesurface true means the free surface exists
-      void ShowFreeSurface(bool showFreeSurface);
-
-      /// Get the free surface grid asset
-      /// \return free surface grid asset
-      FrFreeSurfaceGridAsset *GetFreeSurfaceGridAsset() const;
-
-      //---------------------------- Free surface elements Getters ----------------------------//
->>>>>>> Stashed changes
-
-    protected:;  // Disallow the default constructor to be used as a public method // TODO: mettre private???
-
-        FrOcean* m_ocean;                            ///< Pointer to the ocean containing this free surface
-        bool m_showFreeSurface = true;                ///< Boolean testing if the free surface is to be shown/exist
-
-        // Free surface elements
-        std::unique_ptr<FrTidal<OffshoreSystemType>> m_tidal;            ///< Tidal model
-        std::unique_ptr<FrWaveField> m_waveField;    ///< Wave field model
-
-        // Visualization asset
-        std::shared_ptr<FrFreeSurfaceGridAsset<OffshoreSystemType>> m_freeSurfaceGridAsset;    ///> free surface grid asset, containing also the visualization asset
-
-    public:
-
-        /// Default constructor
-        /// \param ocean ocean containing this free surface
-        explicit FrFreeSurface(FrOcean* ocean);
-
-        /// Default destructor
-        ~FrFreeSurface();
-
-        /// Get the type name of this object
-        /// \return type name of this object
-        std::string GetTypeName() const override { return "FreeSurface"; }
-
-        //---------------------------- Asset ----------------------------//
-
-        /// Set if the free surface is to be shown/exist
-        /// \param showFreeSurface showfreesurface true means the free surface exists
-        void ShowFreeSurface(bool showFreeSurface);
-
-        /// Get the free surface grid asset
-        /// \return free surface grid asset
-        FrFreeSurfaceGridAsset<OffshoreSystemType>* GetFreeSurfaceGridAsset() const;
-
-        //---------------------------- Free surface elements Getters ----------------------------//
-
-        /// Get the ocean containing this free surface
-        /// \return ocean containing this free surface
-        FrOcean* GetOcean() const;
-
-        /// Get the atmosphere above the ocean
-        /// \return atmosphere above the ocean
-        FrAtmosphere* GetAtmosphere() const;;
-
-        /// Get the tidal model
-        /// \return tidal model
-        FrTidal<OffshoreSystemType>* GetTidal() const;
-
-        /// Get the wave field model
-        /// \return wave field model
-        FrWaveField* GetWaveField() const;
-
-        /// Get the wave elevation at the position (x,y,0), given by the wave field model
-        /// \param x x position
-        /// \param y y position
-        /// \param fc frame convention (NED/NWU)
-        /// \return wave elevation, in meters
-        double GetElevation(double x, double y, FRAME_CONVENTION fc) const;
-
-        /// Get the vertical position of the free surface at the position (0,0) (tidal height + elevation)
-        /// \param fc frame convention (NED/NWU)
-        /// \return vertical position of the free surface at the position (0,0) in frame convention
-        double GetPosition(FRAME_CONVENTION fc) const;
-
-        /// Get the vertical position of the free surface at the position (x,y) (tidal height + elevation)
-        /// \param x x position
-        /// \param y y position
-        /// \param fc frame convention (NED/NWU)
-        /// \return vertical position of the free surface at the position (x,y) in frame convention
-        double GetPosition(double x, double y, FRAME_CONVENTION fc) const;
-
-        /// Get the vertical position of the free surface at the worldPos position (tidal height + elevation)
-        /// \param worldPos position in world reference frame
-        /// \param fc frame convention (NED/NWU)
-        /// \return vertical position of the free surface at the position (x,y) in frame convention
-        double GetPosition(const Position worldPos, FRAME_CONVENTION fc) const;
-
-        /// Get the vertical position of the free surface at the worldPos position (tidal height + elevation)
-        /// \param worldPos position in world reference frame, (x,y) are used as input and result is returned in z
-        /// \param fc frame convention (NED/NWU)
-        void GetPosition(Position &worldPos, FRAME_CONVENTION fc) const;
-
-        //---------------------------- Pressure ----------------------------//
-
-
-        /// This function gives the pressure.
-        /// \param x x position.
-        /// \param y y position.
-        /// \param z z position.
-        /// \param fc frame convention (NED/NWU).
-        /// \return Pressure at the position (x,y,z) in frame convention.
-        double GetPressure(double x, double y, double z, FRAME_CONVENTION fc) const;
-
-        //---------------------------- Wave field makers ----------------------------//
-
-        /// Set the wave field model to a null wave field
-        void NoWaves();
-
-        /// Set the wave field model to an Airy regular wave field
-        /// \return Airy regular wave field
-        FrAiryRegularWaveField* SetAiryRegularWaveField();
-
-        /// Set the wave field model to an Airy regular wave field
-        /// \param waveHeight wave height
-        /// \param wavePeriod wave period
-        /// \param waveDirAngle wave direction angle
-        /// \param unit wave direction angle unit
-        /// \param fc frame convention (NED/NWU)
-        /// \param dc direction convention (GOTO/COMEFROM)
-        /// \return Airy regular wave field
-        FrAiryRegularWaveField* SetAiryRegularWaveField(double waveHeight, double wavePeriod, double waveDirAngle,
-                                                        mathutils::ANGLE_UNIT unit, FRAME_CONVENTION fc, DIRECTION_CONVENTION dc);
-
-        /// Set the wave field model to an Airy regular wave field
-        /// \param waveHeight wave height
-        /// \param wavePeriod wave period
-        /// \param waveDirection wave direction
-        /// \param fc frame convention (NED/NWU)
-        /// \param dc direction convention (GOTO/COMEFROM)
-        /// \return Airy regular wave field
-        FrAiryRegularWaveField* SetAiryRegularWaveField(double waveHeight, double wavePeriod, const Direction& waveDirection,
-                                                        FRAME_CONVENTION fc, DIRECTION_CONVENTION dc);
-
-        /// Set the wave field model to an Airy regular wave field optimized
-        /// \return Airy regular wave field
-        FrAiryRegularOptimWaveField* SetAiryRegularOptimWaveField();
-
-        /// Set the wave field model to an Airy regular wave field optimized
-        /// \param waveHeight wave height
-        /// \param wavePeriod wave period
-        /// \param waveDirAngle wave direction angle
-        /// \param unit wave direction angle unit
-        /// \param fc frame convention (NED/NWU)
-        /// \param dc direction convention (GOTO/COMEFROM)
-        /// \return Airy regular wave field
-        FrAiryRegularOptimWaveField* SetAiryRegularOptimWaveField(double waveHeight, double wavePeriod, double waveDirAngle,
-                                                                  mathutils::ANGLE_UNIT unit, FRAME_CONVENTION fc, DIRECTION_CONVENTION dc);
-
-        /// Set the wave field model to an Airy regular wave field optimized
-        /// \param waveHeight wave height
-        /// \param wavePeriod wave period
-        /// \param waveDirection wave direction
-        /// \param fc frame convention (NED/NWU)
-        /// \param dc direction convention (GOTO/COMEFROM)
-        /// \return Airy regular wave field
-        FrAiryRegularOptimWaveField* SetAiryRegularOptimWaveField(double waveHeight, double wavePeriod, const Direction& waveDirection,
-                                                        FRAME_CONVENTION fc, DIRECTION_CONVENTION dc);
-
-        /// Set the wave field model to an Airy irregular wave field
-        /// \return Airy irregular wave field
-        FrAiryIrregularWaveField* SetAiryIrregularWaveField();
-
-        /// Set the wave field model to an Airy irregular wave field optimized
-        /// \return Airy irregular wave field
-        FrAiryIrregularOptimWaveField* SetAiryIrregularOptimWaveField();
-
-        //---------------------------- Update-Initialize-StepFinalize ----------------------------//
-
-        /// Initialize the state of the free surface
-        void Initialize() override;
-
-        /// Update the state of the free surface
-        virtual void Update(double time);
-
-        /// Method called at the send of a time step. Logging may be used here
-        void StepFinalize() override;
-
-    };
-=======
   // Forward declarations
   template<typename OffshoreSystemType>
   class FrOffshoreSystem;
@@ -507,7 +241,6 @@
     void StepFinalize() override;
 
   };
->>>>>>> e89dce64
 
 }  // end namespace frydom
 
