// =============================================================================
// PROJECT FRyDoM
//
// Copyright (c) 2017 Ecole Centrale de Nantes
// All right reserved.
//
//
// =============================================================================
// Authors: Francois Rongere
// =============================================================================
//
// Base class for a water free surface system
//
// =============================================================================

#ifndef FR_FREE_SURFACE_H
#define FR_FREE_SURFACE_H

#include "frydom/core/FrObject.h"
#include "frydom/environment/ocean/freeSurface/waves/FrWaveField.h"



// Forward declarations
namespace chrono {

    class ChBody;

    class ChTriangleMeshShape;
}


namespace frydom{

    // Forward declaration
//    class FrOffshoreSystem;
    class FrTidal;
//    class FrWaveField;
//    class FrLinearWaveField;
    class FrLinearWaveProbe;

    class FrTriangleMeshConnected;




    /// Pure Virtual Base class for a free surface system.
    class FrFreeSurface : public FrObject {

    public:

        enum GRID_TYPE {
            CARTESIAN,
            POLAR
        };
        // FIXME: Il faut que ce soit cette classe qui comprenne un modele de maree !!


        std::shared_ptr<chrono::ChBody> m_Body;  // TODO : mettre en protected !!

    protected:;  // Disallow the default constructor to be used as a public method // TODO: mettre private???

        double m_time = 0.;
        bool m_updateAsset = false;


        std::unique_ptr<FrTidal> m_tidal;

        WAVE_MODEL m_waveModel = NO_WAVES;
        std::unique_ptr<FrWaveField> m_waveField;

        std::shared_ptr<chrono::ChTriangleMeshShape> m_meshAsset;

        std::vector<std::shared_ptr<FrLinearWaveProbe>> m_waveProbeGrid; // TODO: passer a la classe de base...

        std::vector<double> m_gridHeights; // TODO: preallouer a l'initialisation

        GRID_TYPE m_gridType = CARTESIAN;
        double m_xmin = -50.;
        double m_xmax = 50.;
        double m_dx = 1.;
        double m_ymin = -50.;
        double m_ymax = 50.;
        double m_dy = 1.;

        double m_xc0 = 0.;
        double m_yc0 = 0.;
        double m_diameter = 50.;
        int m_nbR = 50;
        int m_nbTheta = 36;

    protected:

        /// Private method in charge of the building of the free surface mesh as a rectangular grid.
        FrTriangleMeshConnected BuildRectangularMeshGrid(double xmin, double xmax, double dx,
                                                         double ymin, double ymax, double dy);

        /// Private method in charge of the building of the free surface mesh as a polar grid.
        FrTriangleMeshConnected BuildPolarMeshGrid(double xc0, double yc0, // center
                                                   double diameter,
                                                   unsigned int nbR, unsigned int nbTheta);
    public:

        FrFreeSurface();

        ~FrFreeSurface();

        void NoWaves();

        void SetLinearWaveField(LINEAR_WAVE_TYPE waveType);

        FrLinearWaveField* GetLinearWaveField() const;

        double GetMeanHeight(double x, double y);

        double GetHeight(double x, double y);

        virtual void Initialize() override;

        void SetGridType(GRID_TYPE gridType);

        /// Initializes the free surface system
        /// In any case, a mesh grid is used.
        /// this version concerns a rectangular grid
        void SetGrid(double xmin,
                     double xmax,
                     double dx,
                     double ymin,
                     double ymax,
                     double dy
        );

        /// Initializes the free surface system
        /// In any case, a mesh grid is used.
        /// this version concerns a square grid
        void SetGrid(double lmin,
                     double lmax,
                     double dl
        );

        void SetGrid(double xc0,
                     double yc0,
                     double diameter,
                     int nbR,
                     int nbTheta
        );


        /// Get the free surface's mesh
//        FrTriangleMeshConnected getMesh(void) const;

        void UpdateAssetON() { m_updateAsset = true; }

        void UpdateAssetOFF() { m_updateAsset = false; }

        /// Update the state of the free surface
        virtual void Update(double time);

        void UpdateGrid();

        void UpdateGridRange(std::pair<unsigned int, unsigned int> range);


        FrTidal* GetTidal() const;

        /// get the body that represents the free surface
        std::shared_ptr<chrono::ChBody> GetBody();

//        void SetWaveField(std::shared_ptr<FrWaveField> waveField) { m_waveField = waveField; }

        FrWaveField* GetWaveField() const;

//        const chrono::ChFrame<double>* GetFrame() const;

        virtual void StepFinalize() override {}

    };











    //// REFACTORING -------->>>>>>>>>>>






    // Forward declarations
    class FrOffshoreSystem_;
    class FrEnvironment_;
    class FrAtmosphere_;
    class FrOcean_;
    class FrTidal_;
    class FrBody_;
    class FrAiryRegularWaveField;
    class FrAiryRegularOptimWaveField;
    class FrAiryIrregularWaveField;
    class FrAiryIrregularOptimWaveField;
    class FrFreeSurfaceGridAsset;


    /// Pure Virtual Base class for a free surface system.
    class FrFreeSurface_ : public FrObject {

    public:

        //TODO : TO BE DELETED
        std::shared_ptr<FrBody_> m_body;

    protected:;  // Disallow the default constructor to be used as a public method // TODO: mettre private???

        /// Pointer to the ocean containing this free surface
        FrOcean_* m_ocean;

        /// Boolean testing if the free surface is to be shown/exist
        bool m_showFreeSurface = true;

        // Free surface elements
        /// Tidal model
        std::unique_ptr<FrTidal_> m_tidal;
        /// Wave field model
        std::unique_ptr<FrWaveField_> m_waveField;

        // Visualization asset
        /// free surface grid asset, containing also the visualization asset
        std::shared_ptr<FrFreeSurfaceGridAsset> m_freeSurfaceGridAsset;

    protected:

        //TODO : TO BE DELETED
        void CreateFreeSurfaceBody();

    public:

        /// Default constructor
        /// \param ocean ocean containing this free surface
        explicit FrFreeSurface_(FrOcean_* ocean);

        /// Default destructor
        ~FrFreeSurface_();

        //---------------------------- Asset ----------------------------//

        /// Set if the free surface is to be shown/exist
        /// \param showFreeSurface showfreesurface true means the free surface exists
        void ShowFreeSurface(bool showFreeSurface);

        /// Get the free surface grid asset
        /// \return free surface grid asset
        FrFreeSurfaceGridAsset* GetFreeSurfaceGridAsset() const;

        //---------------------------- Free surface elements Getters ----------------------------//

        /// Get the ocean containing this free surface
        /// \return ocean containing this free surface
        FrOcean_* GetOcean() const;

        /// Get the atmosphere above the ocean
        /// \return atmosphere above the ocean
        FrAtmosphere_* GetAtmosphere() const;;

        /// Get the tidal model
        /// \return tidal model
        FrTidal_* GetTidal() const;

        /// Get the wave field model
        /// \return wave field model
        FrWaveField_* GetWaveField() const;

        /// Get the wave elevation at the position (x,y,0), given by the wave field model
        /// \param x x position
        /// \param y y position
        /// \param fc frame convention (NED/NWU)
        /// \return wave elevation, in meters
        double GetElevation(double x, double y, FRAME_CONVENTION fc) const;

        /// Get the vertical position of the free surface at the position (0,0) (tidal height + elevation)
        /// \param fc frame convention (NED/NWU)
        /// \return vertical position of the free surface at the position (0,0) in frame convention
        double GetPosition(FRAME_CONVENTION fc) const;

        /// Get the vertical position of the free surface at the position (x,y) (tidal height + elevation)
        /// \param x x position
        /// \param y y position
        /// \param fc frame convention (NED/NWU)
        /// \return vertical position of the free surface at the position (x,y) in frame convention
        double GetPosition(double x, double y, FRAME_CONVENTION fc) const;

        /// Get the vertical position of the free surface at the worldPos position (tidal height + elevation)
        /// \param worldPos position in world reference frame
        /// \param fc frame convention (NED/NWU)
        /// \return vertical position of the free surface at the position (x,y) in frame convention
        double GetPosition(const Position worldPos, FRAME_CONVENTION fc) const;

        /// Get the vertical position of the free surface at the worldPos position (tidal height + elevation)
        /// \param worldPos position in world reference frame, (x,y) are used as input and result is returned in z
        /// \param fc frame convention (NED/NWU)
        void GetPosition(Position &worldPos, FRAME_CONVENTION fc) const;

        //---------------------------- Wave field makers ----------------------------//

        /// Set the wave field model to a null wave field
        void NoWaves();

        /// Set the wave field model to an Airy regular wave field
        /// \return Airy regular wave field
        FrAiryRegularWaveField* SetAiryRegularWaveField();

        /// Set the wave field model to an Airy regular wave field
        /// \param waveHeight wave height
        /// \param wavePeriod wave period
        /// \param waveDirAngle wave direction angle
        /// \param unit wave direction angle unit
        /// \param fc frame convention (NED/NWU)
        /// \param dc direction convention (GOTO/COMEFROM)
        /// \return Airy regular wave field
        FrAiryRegularWaveField* SetAiryRegularWaveField(double waveHeight, double wavePeriod, double waveDirAngle,
                                                        ANGLE_UNIT unit, FRAME_CONVENTION fc, DIRECTION_CONVENTION dc);

<<<<<<< HEAD
=======
        /// Set the wave field model to an Airy regular wave field
        /// \param waveHeight wave height
        /// \param wavePeriod wave period
        /// \param waveDirection wave direction
        /// \param fc frame convention (NED/NWU)
        /// \param dc direction convention (GOTO/COMEFROM)
        /// \return Airy regular wave field
>>>>>>> 0bb74ed2
        FrAiryRegularWaveField* SetAiryRegularWaveField(double waveHeight, double wavePeriod, const Direction& waveDirection,
                                                        FRAME_CONVENTION fc, DIRECTION_CONVENTION dc);

        /// Set the wave field model to an Airy regular wave field optimized
        /// \return Airy regular wave field
        FrAiryRegularOptimWaveField* SetAiryRegularOptimWaveField();

        /// Set the wave field model to an Airy regular wave field optimized
        /// \param waveHeight wave height
        /// \param wavePeriod wave period
        /// \param waveDirAngle wave direction angle
        /// \param unit wave direction angle unit
        /// \param fc frame convention (NED/NWU)
        /// \param dc direction convention (GOTO/COMEFROM)
        /// \return Airy regular wave field
        FrAiryRegularOptimWaveField* SetAiryRegularOptimWaveField(double waveHeight, double wavePeriod, double waveDirAngle,
                                                        ANGLE_UNIT unit, FRAME_CONVENTION fc, DIRECTION_CONVENTION dc);

<<<<<<< HEAD

        void SetLinearWaveField(LINEAR_WAVE_TYPE waveType);

        FrLinearWaveField_* GetLinearWaveField() const;

        double GetMeanHeight() const;

        double GetHeight(double x, double y) const;

        virtual void Initialize() override;

        void SetGridType(GRID_TYPE gridType);

        /// Initializes the free surface system
        /// In any case, a mesh grid is used.
        /// this version concerns a rectangular grid
        void SetGrid(double xmin, double xmax, double dx, double ymin, double ymax, double dy);

        /// Initializes the free surface system
        /// In any case, a mesh grid is used.
        /// this version concerns a square grid
        void SetGrid(double lmin, double lmax, double dl);

        void SetGrid(double xc0, double yc0, double diameter, int nbR, int nbTheta);
=======
        /// Set the wave field model to an Airy regular wave field optimized
        /// \param waveHeight wave height
        /// \param wavePeriod wave period
        /// \param waveDirection wave direction
        /// \param fc frame convention (NED/NWU)
        /// \param dc direction convention (GOTO/COMEFROM)
        /// \return Airy regular wave field
        FrAiryRegularOptimWaveField* SetAiryRegularOptimWaveField(double waveHeight, double wavePeriod, const Direction& waveDirection,
                                                        FRAME_CONVENTION fc, DIRECTION_CONVENTION dc);
>>>>>>> 0bb74ed2

        /// Set the wave field model to an Airy irregular wave field
        /// \return Airy irregular wave field
        FrAiryIrregularWaveField* SetAiryIrregularWaveField();

        /// Set the wave field model to an Airy irregular wave field optimized
        /// \return Airy irregular wave field
        FrAiryIrregularOptimWaveField* SetAiryIrregularOptimWaveField();

//        void SetLinearWaveField(LINEAR_WAVE_TYPE waveType);
//
//        FrLinearWaveField* GetLinearWaveField() const;

        //---------------------------- Update-Initialize-StepFinalize ----------------------------//

        /// Initialize the state of the free surface
        void Initialize() override;

        /// Update the state of the free surface
        virtual void Update(double time);

        /// Method called at the send of a time step. Logging may be used here
        void StepFinalize() override;

    };


}  // end namespace frydom

#endif // FR_FREE_SURFACE_H<|MERGE_RESOLUTION|>--- conflicted
+++ resolved
@@ -325,8 +325,6 @@
         FrAiryRegularWaveField* SetAiryRegularWaveField(double waveHeight, double wavePeriod, double waveDirAngle,
                                                         ANGLE_UNIT unit, FRAME_CONVENTION fc, DIRECTION_CONVENTION dc);
 
-<<<<<<< HEAD
-=======
         /// Set the wave field model to an Airy regular wave field
         /// \param waveHeight wave height
         /// \param wavePeriod wave period
@@ -334,7 +332,6 @@
         /// \param fc frame convention (NED/NWU)
         /// \param dc direction convention (GOTO/COMEFROM)
         /// \return Airy regular wave field
->>>>>>> 0bb74ed2
         FrAiryRegularWaveField* SetAiryRegularWaveField(double waveHeight, double wavePeriod, const Direction& waveDirection,
                                                         FRAME_CONVENTION fc, DIRECTION_CONVENTION dc);
 
@@ -353,32 +350,6 @@
         FrAiryRegularOptimWaveField* SetAiryRegularOptimWaveField(double waveHeight, double wavePeriod, double waveDirAngle,
                                                         ANGLE_UNIT unit, FRAME_CONVENTION fc, DIRECTION_CONVENTION dc);
 
-<<<<<<< HEAD
-
-        void SetLinearWaveField(LINEAR_WAVE_TYPE waveType);
-
-        FrLinearWaveField_* GetLinearWaveField() const;
-
-        double GetMeanHeight() const;
-
-        double GetHeight(double x, double y) const;
-
-        virtual void Initialize() override;
-
-        void SetGridType(GRID_TYPE gridType);
-
-        /// Initializes the free surface system
-        /// In any case, a mesh grid is used.
-        /// this version concerns a rectangular grid
-        void SetGrid(double xmin, double xmax, double dx, double ymin, double ymax, double dy);
-
-        /// Initializes the free surface system
-        /// In any case, a mesh grid is used.
-        /// this version concerns a square grid
-        void SetGrid(double lmin, double lmax, double dl);
-
-        void SetGrid(double xc0, double yc0, double diameter, int nbR, int nbTheta);
-=======
         /// Set the wave field model to an Airy regular wave field optimized
         /// \param waveHeight wave height
         /// \param wavePeriod wave period
@@ -388,7 +359,6 @@
         /// \return Airy regular wave field
         FrAiryRegularOptimWaveField* SetAiryRegularOptimWaveField(double waveHeight, double wavePeriod, const Direction& waveDirection,
                                                         FRAME_CONVENTION fc, DIRECTION_CONVENTION dc);
->>>>>>> 0bb74ed2
 
         /// Set the wave field model to an Airy irregular wave field
         /// \return Airy irregular wave field
