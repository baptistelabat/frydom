// ==========================================================================
// FRyDoM - frydom-ce.org
//
// Copyright (c) Ecole Centrale de Nantes (LHEEA lab.) and D-ICE Engineering.
// All rights reserved.
//
// Use of this source code is governed by a GPLv3 license that can be found
// in the LICENSE file of FRyDoM.
//
// ==========================================================================

#ifndef FRYDOM_FRWAVEFIELD_H
#define FRYDOM_FRWAVEFIELD_H


#include "frydom/core/common/FrObject.h"
#include "frydom/core/common/FrConvention.h"
#include "frydom/core/math/FrVector.h"
#include "frydom/core/common/FrUnits.h"
#include "frydom/core/math/FrComplex.h"


namespace frydom {

    // Forward declarations
    class FrFreeSurface;
    class FrLinearRampFunction;

    /**
     * \class FrWaveField
     * \brief Class for defining a wave field (null or linear).
     */
    class FrWaveField : public FrObject {

    public:

<<<<<<< HEAD
<<<<<<< Updated upstream
        enum WAVE_MODEL {
=======
        enum WAVE_MODEL {  // FIXME : doit disparaitre et on doit avoir une classe NullWaveField...
>>>>>>> e89dce64
            NO_WAVES,
            LINEAR_WAVES
        };
=======
//        enum WAVE_MODEL {  // FIXME : doit disparaitre et on doit avoir une classe NullWaveField...
//            NO_WAVES,
//            LINEAR_WAVES
//        };
>>>>>>> Stashed changes


    protected:

        FrFreeSurface* m_freeSurface;        ///< Pointer to the free surface containing this wave field
//        WAVE_MODEL m_waveModel = NO_WAVES;    ///< wave model (NO_WAVES, LINEAR_WAVES)

        // Cache attributes
        double c_ramp = 1.;                   ///< cache value of the time ramp applied on the wave field
        double c_time;                        ///< cache value of the time of the simulation
        double c_depth;                       ///< cache value of the depth. (depth = bathymetry + tidal)                     // FIXME : C'est une info de FreeSurface !!!
        bool m_infinite_depth = false;        ///< Infinite depth boolean (if true, water depth is considered as infinite)    //FIXME : c'est une info du seabed !!!
        double c_density;                     /// Water density (useful for the computation of the nonlinear FK loads).       // FIXME : c'est une info d'Ocean !!!
        double c_gravity;                     /// Gravity (useful for the computation of the nonlinear FK loads).             // FIXME : c'est une info d'offshoreSystem !!!

    public:

        /// Default Constructor
        /// \param freeSurface free surface containing this wave field
        explicit  FrWaveField(FrFreeSurface* freeSurface);

        /// Default destructor
        ~FrWaveField() = default;

//        /// Get the wave model
//        /// \return wave model (NO_WAVES, LINEAR_WAVES)
//        WAVE_MODEL GetWaveModel() const;

        //
        // Elevation, velocity & acceleration
        //

        /// Get the wave elevation on the horizontal position (x,y)
        /// \param x x position
        /// \param y y position
        /// \param fc frame convention (NED/NWU)
        /// \return wave elevation, in meters
        virtual double GetElevation(double x, double y, FRAME_CONVENTION fc) const = 0;

        /// Return the eulerian fluid particule velocity in global reference frame (implemented in child)
        /// \param x x position
        /// \param y y position
        /// \param z z position
        /// \param fc frame convention (NED/NWU)
        /// \return eulerian fluid particule velocity, in m/s
        virtual Velocity GetVelocity(double x, double y, double z, FRAME_CONVENTION fc) const = 0;

        /// Return the eulerian flow velocity. Return null vector if the point is upper the free surface elevation
        /// \param x x position
        /// \param y y position
        /// \param z z position
        /// \param cutoff if true, and z position above the wave elevation, return 0
        /// \param fc frame convention (NED/NWU)
        /// \return eulerian fluid particule velocity, in m/s
        virtual Velocity GetVelocity(double x, double y, double z, bool cutoff, FRAME_CONVENTION fc) const;


        /// Return the eulerian fluid particule velocity in global reference frame (from vector position)
        /// \param worldPos position
        /// \param fc frame convention (NED/NWU)
        /// \return eulerian fluid particule velocity, in m/s
        virtual Velocity GetVelocity(const Position& worldPos, FRAME_CONVENTION fc) const;

        /// Return the eulerian fluid particule acceleration in global reference frame (implemented in child)
        /// \param x x position
        /// \param y y position
        /// \param z z position
        /// \param fc frame convention (NED/NWU)
        /// \return eulerian fluid particule acceleration, in m/s²
        virtual Acceleration GetAcceleration(double x, double y, double z, FRAME_CONVENTION fc) const = 0;

        /// Return the eulerian fluid particule acceleration in global reference frame (implemented in child)
        /// \param x x position
        /// \param y y position
        /// \param z z position
        /// \param cutoff if true, and z position above the wave elevation, return 0
        /// \param fc frame convention (NED/NWU)
        /// \return eulerian fluid particule acceleration, in m/s²
        virtual Acceleration GetAcceleration(double x, double y, double z, bool cutoff, FRAME_CONVENTION fc) const;

        /// Return the eulerian fluid particule acceleration in global reference frame (from vector position)
        /// \param worldPos position
        /// \param fc frame convention (NED/NWU)
        /// \return eulerian fluid particule acceleration, in m/s²
        virtual Acceleration GetAcceleration(const Position& worldPos, FRAME_CONVENTION fc) const;

        /// Get the wave elevation for a set of point positions
        /// \param xVect x positions
        /// \param yVect y positions
        /// \param fc frame convention (NED/NWU)
        /// \return wave elevation, in meters
        virtual std::vector<std::vector<double>> GetElevation(const std::vector<double>& xVect,
                                                              const std::vector<double>& yVect, FRAME_CONVENTION fc) const;

        /// Return the eulerian fluid particule velocity in global reference frame (implemented in child)
        /// for a set of point positions
        /// \param xvect x positions
        /// \param yvect y positions
        /// \param zvect z positions
        /// \param fc frame convention (NED/NWU)
        /// \return eulerian fluid particule velocity, in m/s
        virtual std::vector<std::vector<std::vector<Velocity>>> GetVelocity(const std::vector<double>& xvect,
                                                                  const std::vector<double>& yvect,
                                                                  const std::vector<double>& zvect, FRAME_CONVENTION fc) const;

        //
        // Pressure
        //

        /// Get the pressure at the position (x,y,z).
        /// \param x x position
        /// \param y y position
        /// \param z z position
        /// \param fc frame convention (NED/NWU)
        /// \return Pressure.
        virtual double GetPressure(double x, double y, double z, FRAME_CONVENTION fc) const = 0;

        double GetPressure(Position position, FRAME_CONVENTION fc) const;
        //
        // Wave frequencies and direction
        //

        virtual std::vector<double> GetWaveFrequencies(FREQUENCY_UNIT unit) const = 0;

        virtual std::vector<double> GetWaveNumbers() const = 0;

        virtual std::vector<std::vector<double>> GetWaveAmplitudes() const = 0;

        virtual std::vector<double> GetWaveDirections(ANGLE_UNIT unit, FRAME_CONVENTION fc, DIRECTION_CONVENTION dc) const = 0;

        virtual std::vector<std::vector<Complex>> GetComplexElevation(double x, double y, FRAME_CONVENTION fc) const = 0;

        //
        // Update
        //

        /// Initialize the state of the wave field
        void Initialize() override;

        /// Update the state of the free surface
        /// \param time time of the simulation
        virtual void Update(double time);

        /// Method called at the send of a time step.
        void StepFinalize() override;

    };


    /**
     * \class FrNullWaveField
     * \brief Class for defining a null wave field.
     */
    class FrNullWaveField : public FrWaveField {

    public:
        explicit FrNullWaveField(FrFreeSurface* freeSurface);

        /// Get the type name of this object
        /// \return type name of this object
        std::string GetTypeName() const override { return "NullWaveField"; }

        /// Get the wave elevation on the horizontal position (x,y)
        /// \param x x position
        /// \param y y position
        /// \param fc frame convention (NED/NWU)
        /// \return wave elevation, in meters
        double GetElevation(double x, double y, FRAME_CONVENTION fc) const final;

        /// Return the eulerian fluid particule velocity in global reference frame (implemented in child)
        /// \param x x position
        /// \param y y position
        /// \param z z position
        /// \param fc frame convention (NED/NWU)
        /// \return eulerian fluid particule velocity, in m/s
        Velocity GetVelocity(double x, double y, double z, FRAME_CONVENTION fc) const final;

        /// Return the eulerian fluid particule acceleration in global reference frame (implemented in child)
        /// \param x x position
        /// \param y y position
        /// \param z z position
        /// \param fc frame convention (NED/NWU)
        /// \return eulerian fluid particule acceleration, in m/s²
        Acceleration GetAcceleration(double x, double y, double z, FRAME_CONVENTION fc) const final;

        /// Get the pressure at the position (x,y,z) for a null wave field.
        /// \param x x position.
        /// \param y y position.
        /// \param z z position.
        /// \param fc frame convention (NED/NWU).
        /// \return Pressure
        double GetPressure(double x, double y, double z, FRAME_CONVENTION fc) const final;

        std::vector<double> GetWaveFrequencies(FREQUENCY_UNIT unit) const override;

        std::vector<double> GetWaveNumbers() const override;

        std::vector<std::vector<double>> GetWaveAmplitudes() const override;

        std::vector<double> GetWaveDirections(ANGLE_UNIT unit, FRAME_CONVENTION fc, DIRECTION_CONVENTION dc) const override;

        std::vector<std::vector<Complex>> GetComplexElevation(double x, double y, FRAME_CONVENTION fc) const override;
    };

}  // end namespace frydom

#endif //FRYDOM_FRWAVEFIELD_H<|MERGE_RESOLUTION|>--- conflicted
+++ resolved
@@ -34,35 +34,24 @@
 
     public:
 
-<<<<<<< HEAD
-<<<<<<< Updated upstream
-        enum WAVE_MODEL {
-=======
         enum WAVE_MODEL {  // FIXME : doit disparaitre et on doit avoir une classe NullWaveField...
->>>>>>> e89dce64
             NO_WAVES,
             LINEAR_WAVES
         };
-=======
-//        enum WAVE_MODEL {  // FIXME : doit disparaitre et on doit avoir une classe NullWaveField...
-//            NO_WAVES,
-//            LINEAR_WAVES
-//        };
->>>>>>> Stashed changes
 
 
     protected:
 
         FrFreeSurface* m_freeSurface;        ///< Pointer to the free surface containing this wave field
-//        WAVE_MODEL m_waveModel = NO_WAVES;    ///< wave model (NO_WAVES, LINEAR_WAVES)
+        WAVE_MODEL m_waveModel = NO_WAVES;    ///< wave model (NO_WAVES, LINEAR_WAVES)
 
         // Cache attributes
         double c_ramp = 1.;                   ///< cache value of the time ramp applied on the wave field
         double c_time;                        ///< cache value of the time of the simulation
-        double c_depth;                       ///< cache value of the depth. (depth = bathymetry + tidal)                     // FIXME : C'est une info de FreeSurface !!!
-        bool m_infinite_depth = false;        ///< Infinite depth boolean (if true, water depth is considered as infinite)    //FIXME : c'est une info du seabed !!!
-        double c_density;                     /// Water density (useful for the computation of the nonlinear FK loads).       // FIXME : c'est une info d'Ocean !!!
-        double c_gravity;                     /// Gravity (useful for the computation of the nonlinear FK loads).             // FIXME : c'est une info d'offshoreSystem !!!
+        double c_depth;                       ///< cache value of the depth. (depth = bathymetry + tidal)
+        bool m_infinite_depth = false;        ///< Infinite depth boolean (if true, water depth is considered as infinite)
+        double c_density;                     /// Water density (useful for the computation of the nonlinear FK loads).
+        double c_gravity;                     /// Gravity (useful for the computation of the nonlinear FK loads).
 
     public:
 
@@ -73,9 +62,9 @@
         /// Default destructor
         ~FrWaveField() = default;
 
-//        /// Get the wave model
-//        /// \return wave model (NO_WAVES, LINEAR_WAVES)
-//        WAVE_MODEL GetWaveModel() const;
+        /// Get the wave model
+        /// \return wave model (NO_WAVES, LINEAR_WAVES)
+        WAVE_MODEL GetWaveModel() const;
 
         //
         // Elevation, velocity & acceleration
