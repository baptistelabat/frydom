--- conflicted
+++ resolved
@@ -15,19 +15,9 @@
 
 #include <random>
 
-<<<<<<< HEAD
-<<<<<<< Updated upstream
-#include "frydom/environment/ocean/freeSurface/waves/FrWaveSpectrum.h"
-=======
 //#include "frydom/environment/ocean/freeSurface/waves/FrWaveSpectrum.h"
->>>>>>> e89dce64
 #include "frydom/environment/ocean/freeSurface/waves/FrWaveField.h"
 #include "frydom/environment/ocean/freeSurface/waves/FrKinematicStretching.h"
-=======
-//#include "frydom/environment/ocean/freeSurface/waves/FrWaveSpectrum.h"
-#include "FrAiryWaveField.h"
-//#include "FrKinematicStretching.h"
->>>>>>> Stashed changes
 
 
 namespace frydom {
@@ -37,31 +27,15 @@
 
     template <class DirectionalModel>
     class FrWaveSpectrum;
-<<<<<<< HEAD
-<<<<<<< Updated upstream
-=======
-
->>>>>>> e89dce64
+
     class FrKinematicStretching;
-=======
-
-//    class FrKinematicStretching;
->>>>>>> Stashed changes
 
     /**
      * \class FrAiryIrregularWaveField
      * \brief Class which deals with irregular wave field.
      */
-<<<<<<< HEAD
-<<<<<<< Updated upstream
-=======
     template <class WaveSpectrumType>
->>>>>>> e89dce64
     class FrAiryIrregularWaveField : public FrWaveField {
-=======
-    template <class StretchingType, class WaveSpectrumType>
-    class FrAiryIrregularWaveField : public FrAiryWaveField<StretchingType> {
->>>>>>> Stashed changes
     protected:
 
 
@@ -82,7 +56,7 @@
         std::unique_ptr<std::vector<std::vector<double>>> m_wavePhases;    ///< Table of wave phases,of dimensions (m_nbDir,m_nbFreq)
                                                                            ///< made unique to check at initialize() if wavePhases were given by the users,
                                                                            ///< or if they need to be randomly generated.
-
+        std::unique_ptr<FrKinematicStretching> m_verticalFactor;    ///< Vertical scale velocity factor with stretching
 
     public:
 
@@ -140,9 +114,9 @@
 //        /// \param dirType directional model type (NONE, COS2S, TEST(for tests only))
 //        void SetDirectionalParameters(unsigned int nbDir, double spreadingFactor, WAVE_DIRECTIONAL_MODEL dirType=COS2S);
 
-//        /// Set the stretching type used to compute velocity and acceleration on positions above the free surface elevation
-//        /// \param type stretching type (NO_STRETCHING, VERTICAL, EXTRAPOLATE, WHEELER, CHAKRABARTI, DELTA)
-//        void SetStretching(STRETCHING_TYPE type);
+        /// Set the stretching type used to compute velocity and acceleration on positions above the free surface elevation
+        /// \param type stretching type (NO_STRETCHING, VERTICAL, EXTRAPOLATE, WHEELER, CHAKRABARTI, DELTA)
+        void SetStretching(STRETCHING_TYPE type);
 
 //        void SetWaveSpectrum(WAVE_SPECTRUM_TYPE type);
 //
