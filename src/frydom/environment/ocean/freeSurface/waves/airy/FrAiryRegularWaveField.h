//
// Created by Lucas Letournel on 21/11/18.
//

#ifndef FRYDOM_FRAIRYREGULARWAVEFIELD_H
#define FRYDOM_FRAIRYREGULARWAVEFIELD_H

#include "frydom/environment/ocean/freeSurface/waves/FrWaveField.h"


namespace frydom {

    //Forward Declaration
    class FrFreeSurface_;


    class FrAiryRegularWaveField : public FrWaveField_ {
    protected:
        /// Wave Height
        double m_height = 0.;
        /// Wave Period
        double m_period = 0.;
        /// Wave Frequency
        double m_omega = 0;
        /// Wave Number
        double m_k = 0.;
        /// Wave direction
        double m_dirAngle = 0.; // used internally with the conventions : NWU, GOTO, and unit : RAD; [0,2PI]

        /// Vertical scale velocity factor with stretching
        std::unique_ptr<FrKinematicStretching_> m_verticalFactor;

    public:

        /// Default constructor
        /// \param freeSurface pointer to the free surface, to which the wave field belongs
        explicit FrAiryRegularWaveField(FrFreeSurface_* freeSurface);

<<<<<<< HEAD
        FrAiryRegularWaveField(FrFreeSurface_* freeSurface, double waveHeight, double wavePeriod,
                               double waveDirAngle, ANGLE_UNIT unit, FRAME_CONVENTION fc, DIRECTION_CONVENTION dc);

=======
        /// Set the wave height of the regular Airy wave filed
        /// \param height wave height
>>>>>>> 0bb74ed2
        void SetWaveHeight(double height);

        /// Set the wave period of the regular Airy wave filed
        /// \param period wave period
        /// \param unit unit of the wave period, (seconds by default)
        void SetWavePeriod(double period, FREQUENCY_UNIT unit = S);

        /// Set the wave direction of the regular Airy wave filed, using angle, from North direction
        /// \param dirAngle wave direction
        /// \param unit wave direction unit (RAD/DEG)
        /// \param fc frame convention (NED/NWU)
        /// \param dc direction convention (GOTO/COMEFROM)
        void SetDirection(double dirAngle, ANGLE_UNIT unit, FRAME_CONVENTION fc, DIRECTION_CONVENTION dc);

        /// Set the wave direction of the regular Airy wave filed
        /// \param direction wave direction
        /// \param fc frame convention (NED/NWU)
        /// \param dc direction convention (GOTO/COMEFROM)
        void SetDirection(const Direction& direction, FRAME_CONVENTION fc, DIRECTION_CONVENTION dc);

        /// Set the stretching type, to avoid irregularities for quantities calculated above the free surface
        /// \param type stretching type (NO_STRETCHING/VERTICAL/EXTRAPOLATE/WHEELER/CHAKRABARTI/DELTA)
        void SetStretching(FrStretchingType type);

        /// Get the wave height of the regular Airy wave field
        /// \return wave height, in meters
        double GetWaveHeight() const;;

        /// Get the wave period of the regular Airy wave field
        /// \param unit wave period unit (seconds by default)
        /// \return wave period
        double GetWavePeriod(FREQUENCY_UNIT unit = S) const;;

        /// Get the wave direction angle, from North direction, of the regular Airy wave field
        /// \param unit angle unit
        /// \param fc frame convention (NED/NWU)
        /// \param dc direction convention (GOTO/COMEFROM)
        /// \return wave direction angle
        double GetDirectionAngle(ANGLE_UNIT unit, FRAME_CONVENTION fc, DIRECTION_CONVENTION dc) const;;

        /// Get the wave direction of the regular Airy wave field
        /// \param fc frame convention (NED/NWU)
        /// \param dc direction convention (GOTO/COMEFROM)
        /// \return wave direction
        Direction GetDirection(FRAME_CONVENTION fc, DIRECTION_CONVENTION dc) const;;

        /// Get the wave length of the regular Airy wave field
        /// \return wave length
        double GetWaveLength() const;

        //------------------------------------MAIN GETTERS----------------------------------//

        /// Get the complex wave elevation at the position (x,y,0), of the regular Airy wave field
        /// \param x x position
        /// \param y y position
        /// \param fc frame convention (NED/NWU)
        /// \return complex wave elevation, in meters
        virtual Complex GetComplexElevation(double x, double y, FRAME_CONVENTION fc) const;

        /// Return the complex eulerian fluid particule velocity in global reference frame (implemented in child)
        /// \param x x position
        /// \param y y position
        /// \param z z position
        /// \param fc frame convention (NED/NWU)
        /// \return complex eulerian fluid particule velocity, in m/s
        virtual mathutils::Vector3d<Complex> GetComplexVelocity(double x, double y, double z, FRAME_CONVENTION fc) const;

        /// Get the wave elevation at the position (x,y,0), of the regular Airy wave field
        /// \param x x position
        /// \param y y position
        /// \param fc frame convention (NED/NWU)
        /// \return wave elevation, in meters
        double GetElevation(double x, double y, FRAME_CONVENTION fc) const final;

        /// Return the eulerian fluid particule velocity in global reference frame (implemented in child)
        /// \param x x position
        /// \param y y position
        /// \param z z position
        /// \param fc frame convention (NED/NWU)
        /// \return eulerian fluid particule velocity, in m/s
        Velocity GetVelocity(double x, double y, double z, FRAME_CONVENTION fc) const final;

        /// Return the eulerian fluid particule acceleration in global reference frame (implemented in child)
        /// \param x x position
        /// \param y y position
        /// \param z z position
        /// \param fc frame convention (NED/NWU)
        /// \return eulerian fluid particule acceleration, in m/s²
        Acceleration GetAcceleration(double x, double y, double z, FRAME_CONVENTION fc) const final;

    };
}

#endif //FRYDOM_FRAIRYREGULARWAVEFIELD_H<|MERGE_RESOLUTION|>--- conflicted
+++ resolved
@@ -36,14 +36,8 @@
         /// \param freeSurface pointer to the free surface, to which the wave field belongs
         explicit FrAiryRegularWaveField(FrFreeSurface_* freeSurface);
 
-<<<<<<< HEAD
-        FrAiryRegularWaveField(FrFreeSurface_* freeSurface, double waveHeight, double wavePeriod,
-                               double waveDirAngle, ANGLE_UNIT unit, FRAME_CONVENTION fc, DIRECTION_CONVENTION dc);
-
-=======
         /// Set the wave height of the regular Airy wave filed
         /// \param height wave height
->>>>>>> 0bb74ed2
         void SetWaveHeight(double height);
 
         /// Set the wave period of the regular Airy wave filed
