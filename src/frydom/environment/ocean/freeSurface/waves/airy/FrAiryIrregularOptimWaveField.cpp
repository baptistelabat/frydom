--- conflicted
+++ resolved
@@ -14,15 +14,9 @@
 
 namespace frydom {
 
-<<<<<<< HEAD
-<<<<<<< Updated upstream
-    FrAiryIrregularOptimWaveField::FrAiryIrregularOptimWaveField(frydom::FrFreeSurface *freeSurface)
-            : FrAiryIrregularWaveField(freeSurface) {}
-=======
     template <class WaveSpectrumType>
     FrAiryIrregularOptimWaveField<WaveSpectrumType>::FrAiryIrregularOptimWaveField(frydom::FrFreeSurface *freeSurface)
             : FrAiryIrregularWaveField<WaveSpectrumType>(freeSurface) {}
->>>>>>> e89dce64
 
     template <class WaveSpectrumType>
     std::vector<std::vector<Complex>>
@@ -50,53 +44,12 @@
                 ComplexElevation_temp.push_back(elevation);
             }
             ComplexElevation.push_back(ComplexElevation_temp);
-=======
-    template<class StretchingType, class WaveSpectrumType>
-    FrAiryIrregularOptimWaveField<StretchingType, WaveSpectrumType>::FrAiryIrregularOptimWaveField(
-        frydom::FrFreeSurface *freeSurface)
-        : FrAiryIrregularWaveField<StretchingType, WaveSpectrumType>(freeSurface) {}
+        }
 
-    template<class StretchingType, class WaveSpectrumType>
-    std::vector<std::vector<Complex>>
-    FrAiryIrregularOptimWaveField<StretchingType, WaveSpectrumType>::GetComplexElevation(double x, double y,
-                                                                                         FRAME_CONVENTION fc) const {
-      double NWUsign = 1;
-      if (IsNED(fc)) {
-        y = -y;
-        NWUsign = -NWUsign;
-      }
-
-      std::vector<std::vector<Complex>> ComplexElevation;
-      ComplexElevation.reserve(this->m_nbDir);
-      ComplexElevation.clear();
-
-      std::vector<Complex> ComplexElevation_temp;
-      ComplexElevation_temp.reserve(this->m_nbFreq);
-      ComplexElevation_temp.clear();
-
-      double ki;
-      Complex elevation;
-
-      for (unsigned int idir = 0; idir < this->m_nbDir; ++idir) {
-        double kdir = x * c_cosTheta[idir] + y * c_sinTheta[idir];
-        ComplexElevation_temp.clear();
-        for (unsigned int ifreq = 0; ifreq < this->m_nbFreq; ++ifreq) {
-          ki = this->m_waveNumbers[ifreq];
-          elevation = exp(JJ * ki * kdir) * c_expJwt[ifreq] * c_AExpJphi[idir][ifreq] * NWUsign * this->c_ramp;
-          ComplexElevation_temp.push_back(elevation);
->>>>>>> Stashed changes
-        }
-        ComplexElevation.push_back(ComplexElevation_temp);
-      }
-
-      return ComplexElevation;
+        return ComplexElevation;
     }
 
-<<<<<<< HEAD
-<<<<<<< Updated upstream
-=======
     template <class WaveSpectrumType>
->>>>>>> e89dce64
     std::vector<mathutils::Vector3d<Complex>>
     FrAiryIrregularOptimWaveField<WaveSpectrumType>::GetComplexVelocity(double x, double y, double z, FRAME_CONVENTION fc) const {
         double NWUsign = 1;
@@ -123,66 +76,11 @@
                 Vz +=   - JJ / ki * wi * ComplexElevation[idir][ifreq] * StretchingDZ;
             }
             ComplexVel.emplace_back(Vx,Vy,Vz);
-=======
-    template<class StretchingType, class WaveSpectrumType>
-    std::vector<mathutils::Vector3d<Complex>>
-    FrAiryIrregularOptimWaveField<StretchingType, WaveSpectrumType>::GetComplexVelocity(double x, double y, double z,
-                                                                                        FRAME_CONVENTION fc) const {
-      double NWUsign = 1;
-      if (IsNED(fc)) {
-        y = -y;
-        z = -z;
-        NWUsign = -NWUsign;
-      }
-      std::vector<mathutils::Vector3d<Complex>> ComplexVel;
-      ComplexVel.reserve(this->m_nbFreq);
-      ComplexVel.clear();
+        }
 
-      Complex Vx = 0, Vy = 0, Vz = 0;
-      double ki, wi;
-      double Stretching, StretchingDZ;
-
-      auto ComplexElevation = GetComplexElevation(x, y, fc);
-
-      for (unsigned int ifreq = 0; ifreq < this->m_nbFreq; ++ifreq) {
-        ki = this->m_waveNumbers[ifreq];
-        wi = this->m_waveFrequencies[ifreq];
-        Vx = 0, Vy = 0, Vz = 0;
-        Stretching = this->m_verticalFactor->Eval(x, y, z, ki, this->c_depth);
-        StretchingDZ = this->m_verticalFactor->EvalDZ(x, y, z, ki, this->c_depth);
-        for (unsigned int idir = 0; idir < this->m_nbDir; ++idir) {
-          Vx += c_cosTheta[idir] * wi * ComplexElevation[idir][ifreq] * Stretching * NWUsign;
-          Vy += c_sinTheta[idir] * wi * ComplexElevation[idir][ifreq] * Stretching;
-          Vz += -JJ / ki * wi * ComplexElevation[idir][ifreq] * StretchingDZ;
->>>>>>> Stashed changes
-        }
-        ComplexVel.emplace_back(Vx, Vy, Vz);
-      }
-
-      return ComplexVel;
+        return ComplexVel;
     }
 
-<<<<<<< HEAD
-<<<<<<< Updated upstream
-    void FrAiryIrregularOptimWaveField::Initialize() {
-        FrAiryIrregularWaveField::Initialize();
-
-        c_cosTheta.reserve(m_nbDir); c_cosTheta.clear();
-        c_sinTheta.reserve(m_nbDir); c_sinTheta.clear();
-        c_AExpJphi.reserve(m_nbDir); c_AExpJphi.clear();
-=======
-    template<class StretchingType, class WaveSpectrumType>
-    void FrAiryIrregularOptimWaveField<StretchingType, WaveSpectrumType>::Initialize() {
-      FrAiryIrregularWaveField<StretchingType, WaveSpectrumType>::Initialize();
-
-      c_cosTheta.reserve(this->m_nbDir);
-      c_cosTheta.clear();
-      c_sinTheta.reserve(this->m_nbDir);
-      c_sinTheta.clear();
-      c_AExpJphi.reserve(this->m_nbDir);
-      c_AExpJphi.clear();
->>>>>>> Stashed changes
-=======
     template <class WaveSpectrumType>
     void FrAiryIrregularOptimWaveField<WaveSpectrumType>::Initialize() {
         FrAiryIrregularWaveField<WaveSpectrumType>::Initialize();
@@ -190,12 +88,10 @@
         c_cosTheta.reserve(this->m_nbDir); c_cosTheta.clear();
         c_sinTheta.reserve(this->m_nbDir); c_sinTheta.clear();
         c_AExpJphi.reserve(this->m_nbDir); c_AExpJphi.clear();
->>>>>>> e89dce64
 
-      Complex expTemp;
-      double dirTemp;
+        Complex expTemp;
+        double dirTemp;
 
-<<<<<<< Updated upstream
         std::vector<Complex> Aphi_temp;
         Aphi_temp.reserve(this->m_nbFreq);
         Aphi_temp.clear();
@@ -213,37 +109,13 @@
                 Aphi_temp.push_back(expTemp);
             }
             c_AExpJphi.push_back(Aphi_temp);
-=======
-      std::vector<Complex> Aphi_temp;
-      Aphi_temp.reserve(this->m_nbFreq);
-      Aphi_temp.clear();
+        }
 
-      auto Amplitudes = this->m_waveSpectrum->GetWaveAmplitudes(this->m_waveFrequencies, this->m_waveDirections);
-
-      for (unsigned int idir = 0; idir < this->m_nbDir; ++idir) {
-        dirTemp = cos(this->m_waveDirections[idir]);
-        c_cosTheta.push_back(dirTemp);
-        dirTemp = sin(this->m_waveDirections[idir]);
-        c_sinTheta.push_back(dirTemp);
-        Aphi_temp.clear();
-        for (unsigned int ifreq = 0; ifreq < this->m_nbFreq; ++ifreq) {
-          expTemp = Amplitudes[idir][ifreq] * exp(JJ * this->m_wavePhases->at(idir)[ifreq]);
-          Aphi_temp.push_back(expTemp);
->>>>>>> Stashed changes
-        }
-        c_AExpJphi.push_back(Aphi_temp);
-      }
-
-      InternalUpdate();
+        InternalUpdate();
     }
 
-<<<<<<< HEAD
-<<<<<<< Updated upstream
-    void FrAiryIrregularOptimWaveField::StepFinalize() {
-=======
     template <class WaveSpectrumType>
     void FrAiryIrregularOptimWaveField<WaveSpectrumType>::StepFinalize() {
->>>>>>> e89dce64
         FrWaveField::StepFinalize();
         InternalUpdate();
     }
@@ -253,38 +125,13 @@
         c_expJwt.empty();
         c_expJwt.reserve(this->m_nbFreq);
         c_expJwt.clear();
-=======
-    template<class StretchingType, class WaveSpectrumType>
-    void FrAiryIrregularOptimWaveField<StretchingType, WaveSpectrumType>::StepFinalize() {
-      FrWaveField::StepFinalize();
-      InternalUpdate();
-    }
 
-    template<class StretchingType, class WaveSpectrumType>
-    void FrAiryIrregularOptimWaveField<StretchingType, WaveSpectrumType>::InternalUpdate() {
-      c_expJwt.empty();
-      c_expJwt.reserve(this->m_nbFreq);
-      c_expJwt.clear();
->>>>>>> Stashed changes
+        Complex expTemp;
 
-      Complex expTemp;
-
-<<<<<<< HEAD
-<<<<<<< Updated upstream
-        for (unsigned int ifreq=0; ifreq<m_nbFreq; ++ifreq) {
-            expTemp = exp(-JJ * m_waveFrequencies[ifreq] * c_time);
-=======
         for (unsigned int ifreq=0; ifreq<this->m_nbFreq; ++ifreq) {
             expTemp = exp(-JJ * this->m_waveFrequencies[ifreq] * this->c_time);
->>>>>>> e89dce64
             c_expJwt.push_back(expTemp);
         }
-=======
-      for (unsigned int ifreq = 0; ifreq < this->m_nbFreq; ++ifreq) {
-        expTemp = exp(-JJ * this->m_waveFrequencies[ifreq] * this->c_time);
-        c_expJwt.push_back(expTemp);
-      }
->>>>>>> Stashed changes
     }
 
 }  // end namespace frydom