// ==========================================================================
// FRyDoM - frydom-ce.org
//
// Copyright (c) Ecole Centrale de Nantes (LHEEA lab.) and D-ICE Engineering.
// All rights reserved.
//
// Use of this source code is governed by a GPLv3 license that can be found
// in the LICENSE file of FRyDoM.
//
// ==========================================================================


#ifndef FRYDOM_FRAIRYIRREGULAROPTIMWAVEFIELD_H
#define FRYDOM_FRAIRYIRREGULAROPTIMWAVEFIELD_H

#include "FrAiryIrregularWaveField.h"

namespace frydom {

    /**
     * \class FrAiryIrregularOptimWaveField
     * \brief Class which deals with irregular wave field, from FrAiryIrregularWaveField.
     */
<<<<<<< HEAD
<<<<<<< Updated upstream
    class FrAiryIrregularOptimWaveField : public FrAiryIrregularWaveField {
=======
    template <class WaveSpectrumType>
    class FrAiryIrregularOptimWaveField : public FrAiryIrregularWaveField<WaveSpectrumType> {
>>>>>>> e89dce64
    private:

        std::vector<Complex> c_expJwt;    ///< Cache value of exp(-j.w_m.t) for the different w_m frequencies
        std::vector<double> c_cosTheta;   ///< Cache value of cos(theta_n) for the different theta_n directions
        std::vector<double> c_sinTheta;   ///< Cache value of sin(theta_n) for the different theta_n directions
        std::vector<std::vector<Complex>> c_AExpJphi;    ///< Cache value of A(w_m,theta_n).exp[-j.phase(w_m,theta_n)]
                                                         ///< for the different w_m frequencies and theta_j directions
    public:

        /// Default constructor
        /// \param freeSurface free surface containing this wave field
        explicit FrAiryIrregularOptimWaveField(FrFreeSurface* freeSurface);

        /// Get the type name of this object
        /// \return type name of this object
        std::string GetTypeName() const override { return "AiryIrregularOptimWaveField"; }

        /// Get the complex wave elevation at the position (x,y,0), of the regular Airy wave field
        /// \param x x position
        /// \param y y position
        /// \param fc frame convention (NED/NWU)
        /// \return complex wave elevation, in meters
        std::vector<std::vector<Complex>> GetComplexElevation(double x, double y, FRAME_CONVENTION fc) const final;

        /// Return the complex eulerian fluid particule velocity in global reference frame (implemented in child)
        /// \param x x position
        /// \param y y position
        /// \param z z position
        /// \param fc frame convention (NED/NWU)
        /// \return complex eulerian fluid particule velocity, in m/s
        std::vector<mathutils::Vector3d<Complex>> GetComplexVelocity(double x, double y, double z, FRAME_CONVENTION fc) const final;

        /// Initialize the state of the wave field
        void Initialize() override;

        /// Method called at the send of a time step.
        void StepFinalize() override;

        /// Update of the internal cache attributes
        void InternalUpdate();
=======
    template<class StretchingType, class WaveSpectrumType>
    class FrAiryIrregularOptimWaveField : public FrAiryIrregularWaveField<StretchingType, WaveSpectrumType> {
     private:

      std::vector<Complex> c_expJwt;    ///< Cache value of exp(-j.w_m.t) for the different w_m frequencies
      std::vector<double> c_cosTheta;   ///< Cache value of cos(theta_n) for the different theta_n directions
      std::vector<double> c_sinTheta;   ///< Cache value of sin(theta_n) for the different theta_n directions
      std::vector<std::vector<Complex>> c_AExpJphi;    ///< Cache value of A(w_m,theta_n).exp[-j.phase(w_m,theta_n)]
      ///< for the different w_m frequencies and theta_j directions
     public:

      /// Default constructor
      /// \param freeSurface free surface containing this wave field
      explicit FrAiryIrregularOptimWaveField(FrFreeSurface *freeSurface);

      /// Get the type name of this object
      /// \return type name of this object
      std::string GetTypeName() const override { return "AiryIrregularOptimWaveField"; }

      /// Get the complex wave elevation at the position (x,y,0), of the regular Airy wave field
      /// \param x x position
      /// \param y y position
      /// \param fc frame convention (NED/NWU)
      /// \return complex wave elevation, in meters
      std::vector<std::vector<Complex>> GetComplexElevation(double x, double y, FRAME_CONVENTION fc) const final;

      /// Return the complex eulerian fluid particule velocity in global reference frame (implemented in child)
      /// \param x x position
      /// \param y y position
      /// \param z z position
      /// \param fc frame convention (NED/NWU)
      /// \return complex eulerian fluid particule velocity, in m/s
      std::vector<mathutils::Vector3d<Complex>>
      GetComplexVelocity(double x, double y, double z, FRAME_CONVENTION fc) const final;

      /// Initialize the state of the wave field
      void Initialize() override;

      /// Method called at the send of a time step.
      void StepFinalize() override;

      /// Update of the internal cache attributes
      void InternalUpdate();
>>>>>>> Stashed changes

    };

} //end namespace frydom


#include "FrAiryIrregularOptimWaveField.cpp"


#endif //FRYDOM_FRAIRYIRREGULAROPTIMWAVEFIELD_H<|MERGE_RESOLUTION|>--- conflicted
+++ resolved
@@ -21,13 +21,8 @@
      * \class FrAiryIrregularOptimWaveField
      * \brief Class which deals with irregular wave field, from FrAiryIrregularWaveField.
      */
-<<<<<<< HEAD
-<<<<<<< Updated upstream
-    class FrAiryIrregularOptimWaveField : public FrAiryIrregularWaveField {
-=======
     template <class WaveSpectrumType>
     class FrAiryIrregularOptimWaveField : public FrAiryIrregularWaveField<WaveSpectrumType> {
->>>>>>> e89dce64
     private:
 
         std::vector<Complex> c_expJwt;    ///< Cache value of exp(-j.w_m.t) for the different w_m frequencies
@@ -68,51 +63,6 @@
 
         /// Update of the internal cache attributes
         void InternalUpdate();
-=======
-    template<class StretchingType, class WaveSpectrumType>
-    class FrAiryIrregularOptimWaveField : public FrAiryIrregularWaveField<StretchingType, WaveSpectrumType> {
-     private:
-
-      std::vector<Complex> c_expJwt;    ///< Cache value of exp(-j.w_m.t) for the different w_m frequencies
-      std::vector<double> c_cosTheta;   ///< Cache value of cos(theta_n) for the different theta_n directions
-      std::vector<double> c_sinTheta;   ///< Cache value of sin(theta_n) for the different theta_n directions
-      std::vector<std::vector<Complex>> c_AExpJphi;    ///< Cache value of A(w_m,theta_n).exp[-j.phase(w_m,theta_n)]
-      ///< for the different w_m frequencies and theta_j directions
-     public:
-
-      /// Default constructor
-      /// \param freeSurface free surface containing this wave field
-      explicit FrAiryIrregularOptimWaveField(FrFreeSurface *freeSurface);
-
-      /// Get the type name of this object
-      /// \return type name of this object
-      std::string GetTypeName() const override { return "AiryIrregularOptimWaveField"; }
-
-      /// Get the complex wave elevation at the position (x,y,0), of the regular Airy wave field
-      /// \param x x position
-      /// \param y y position
-      /// \param fc frame convention (NED/NWU)
-      /// \return complex wave elevation, in meters
-      std::vector<std::vector<Complex>> GetComplexElevation(double x, double y, FRAME_CONVENTION fc) const final;
-
-      /// Return the complex eulerian fluid particule velocity in global reference frame (implemented in child)
-      /// \param x x position
-      /// \param y y position
-      /// \param z z position
-      /// \param fc frame convention (NED/NWU)
-      /// \return complex eulerian fluid particule velocity, in m/s
-      std::vector<mathutils::Vector3d<Complex>>
-      GetComplexVelocity(double x, double y, double z, FRAME_CONVENTION fc) const final;
-
-      /// Initialize the state of the wave field
-      void Initialize() override;
-
-      /// Method called at the send of a time step.
-      void StepFinalize() override;
-
-      /// Update of the internal cache attributes
-      void InternalUpdate();
->>>>>>> Stashed changes
 
     };
 
