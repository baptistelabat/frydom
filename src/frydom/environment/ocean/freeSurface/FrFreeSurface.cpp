--- conflicted
+++ resolved
@@ -477,12 +477,6 @@
         worldPos[2] = GetPosition(worldPos[0],worldPos[1],fc);
     }
 
-<<<<<<< HEAD
-    FrLinearWaveField_ *FrFreeSurface_::GetLinearWaveField() const {
-        return dynamic_cast<FrLinearWaveField_*>(m_waveField.get());
-    }
-
-=======
 
     void FrFreeSurface_::NoWaves() {
         m_waveField = std::make_unique<FrNullWaveField_>(this);
@@ -498,8 +492,6 @@
 //    }
 
 
-
->>>>>>> 0bb74ed2
     FrAiryRegularWaveField*
     FrFreeSurface_::SetAiryRegularWaveField() {
         m_waveField = std::make_unique<FrAiryRegularWaveField>(this);
