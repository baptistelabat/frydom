// ==========================================================================
// FRyDoM - frydom-ce.org
//
// Copyright (c) Ecole Centrale de Nantes (LHEEA lab.) and D-ICE Engineering.
// All rights reserved.
//
// Use of this source code is governed by a GPLv3 license that can be found
// in the LICENSE file of FRyDoM.
//
// ==========================================================================


#ifndef FRYDOM_FRSEABED_H
#define FRYDOM_FRSEABED_H


#include "frydom/core/common/FrObject.h"
#include "frydom/core/common/FrConvention.h"

namespace frydom {

    // Forward declarations
    template <typename  OffshoreSystemType>
    class FrOcean;

    template <typename OffshoreSystemType>
    class FrSeabedGridAsset;

    /**
     * \class FrSeabed
     * \brief Class for defining a seabed with either a finite or infinite water depth.
     */
<<<<<<< HEAD
     template <typename OffshoreSystemType>
=======
    template <typename OffshoreSystemType>
>>>>>>> e89dce64
    class FrSeabed  : public FrObject<OffshoreSystemType> {
    protected:

        FrOcean<OffshoreSystemType> *m_ocean;            ///< Pointer to the ocean containing this asset
        bool m_infiniteDepth = false; ///< true if the infinite depth condition is applied

    public:
        /// Default constructor
        /// \param ocean ocean containing this seabed
        explicit FrSeabed(FrOcean<OffshoreSystemType>* ocean);

        /// Default destructor
        ~FrSeabed() = default;

        /// Get the type name of this object
        /// \return type name of this object
        std::string GetTypeName() const override { return "Seabed"; }

        //---------------------------- Asset ----------------------------//

        /// Get the seabed grid asset
        /// \return seabed grid asset
        virtual FrSeabedGridAsset<OffshoreSystemType> * GetSeabedGridAsset() = 0;

        //---------------------------- Seabed elements Getters ----------------------------//

        /// Get the ocean containing this seabed
        /// \return ocean containing this seabed
        FrOcean<OffshoreSystemType>* GetOcean() const;

        /// Set the mean bathymetry of the seabed (negative in NWU/positive in NED)
        /// \param bathymetry mean bathymetry of the seabed
        /// \param fc frame convention (NED/NWU)
        virtual void SetBathymetry(double bathymetry, FRAME_CONVENTION fc) = 0;

        /// Get the mean bathymetry of the seabed
        /// \param fc frame convention (NED/NWU)
        /// \return mean bathymetry of the seabed
        virtual const double GetBathymetry(FRAME_CONVENTION fc) const = 0;

        /// Get the local bathymetry at the position (x,y)
        /// \param x x position
        /// \param y y position
        /// \param fc frame convention (NED/NWU)
        /// \return local bathymetry
        virtual const double GetBathymetry(double x, double y, FRAME_CONVENTION fc) const = 0;

        /// Check if the infinite depth condition is applied. If true, a FrNullSeabed is instantiated, otherwise it is a
        /// FrMeanSeabed.
        /// \return true if the infinite depth condition is applied.
        bool GetInfiniteDepth();

        //---------------------------- Update-Initialize-StepFinalize ----------------------------//

        /// Update the state of the seabed
        virtual void Update(double time) = 0;

        /// Initialize the state of the seabed
        void Initialize() override = 0;

        /// Method called at the send of a time step. Logging may be used here
        void StepFinalize() override = 0;

    };

    /**
     * \class FrNullSeabed
     * \brief Class for defining a seabed in case of infinite water depth.
     */
     template <typename OffshoreSystemType>
<<<<<<< HEAD
    class FrNullSeabed  : public FrSeabed<OffshoreSystemType> {
=======
    class FrNullSeabed  : public FrSeabed<OffshoreSystemType> { // TODO : renommer en FrInfiniteSeabed
>>>>>>> e89dce64
    public:

        /// Default constructor
        /// \param ocean ocean containing this seabed
        explicit FrNullSeabed(FrOcean<OffshoreSystemType>* ocean);

        //---------------------------- Asset ----------------------------//

        /// Get the seabed grid asset
        /// \return seabed grid asset
        FrSeabedGridAsset<OffshoreSystemType> * GetSeabedGridAsset() override;

        //---------------------------- Seabed elements Getters ----------------------------//

        /// Set the mean bathymetry of the seabed (negative in NWU/positive in NED)
        /// \param bathymetry mean bathymetry of the seabed
        /// \param fc frame convention (NED/NWU)
        void SetBathymetry(double bathymetry, FRAME_CONVENTION fc) override;

        /// Get the mean bathymetry of the seabed
        /// \param fc frame convention (NED/NWU)
        /// \return mean bathymetry of the seabed
        const double GetBathymetry(FRAME_CONVENTION fc) const override;

        /// Get the local bathymetry at the position (x,y)
        /// \param x x position
        /// \param y y position
        /// \param fc frame convention (NED/NWU)
        /// \return local bathymetry
        const double GetBathymetry(double x, double y, FRAME_CONVENTION fc) const override;

        //---------------------------- Update-Initialize-StepFinalize ----------------------------//

        /// Update the state of the seabed
        void Update(double time) override;

        /// Initialize the state of the seabed
        void Initialize() override;

        /// Method called at the send of a time step. Logging may be used here
        void StepFinalize() override;
    };

    /**
     * \class FrMeanSeabed
     * \brief Class for defining a mean seabed in case of finite and constant water depth.
     */
<<<<<<< HEAD
    template <typename  OffshoreSystemType>
=======
     template <typename OffshoreSystemType>
>>>>>>> e89dce64
    class FrMeanSeabed  : public FrSeabed<OffshoreSystemType> {
    protected:

        bool m_showSeabed = true;     ///< Boolean checking if the seabed is shown/exists
                                      ///< It is turned to false also if the infinite depth condition is enforced.
        std::shared_ptr<FrSeabedGridAsset<OffshoreSystemType>> m_SeabedGridAsset;    ///> Seabed grid asset, containing also its asset visualization
        double m_bathymetry = -30;    ///< Mean bathymetry, in NWU

        //TODO : consider varying bathymetry

    public:

        /// Default constructor
        /// \param ocean ocean containing this seabed
        explicit FrMeanSeabed(FrOcean<OffshoreSystemType>* ocean);

        /// Default destructor
        ~FrMeanSeabed() = default;

        //---------------------------- Asset ----------------------------//

        /// Get the seabed grid asset
        /// \return seabed grid asset
        FrSeabedGridAsset<OffshoreSystemType> * GetSeabedGridAsset() override;

        //---------------------------- Seabed elements Getters ----------------------------//

        /// Set the mean bathymetry of the seabed (negative in NWU/positive in NED)
        /// \param bathymetry mean bathymetry of the seabed
        /// \param fc frame convention (NED/NWU)
        void SetBathymetry(double bathymetry, FRAME_CONVENTION fc) override;

        /// Get the mean bathymetry of the seabed
        /// \param fc frame convention (NED/NWU)
        /// \return mean bathymetry of the seabed
        const double GetBathymetry(FRAME_CONVENTION fc) const override;

        /// Get the local bathymetry at the position (x,y)
        /// \param x x position
        /// \param y y position
        /// \param fc frame convention (NED/NWU)
        /// \return local bathymetry
        const double GetBathymetry(double x, double y, FRAME_CONVENTION fc) const override;

        //---------------------------- Update-Initialize-StepFinalize ----------------------------//

        /// Update the state of the seabed
        void Update(double time) override;

        /// Initialize the state of the seabed
        void Initialize() override;

        /// Method called at the send of a time step. Logging may be used here
        void StepFinalize() override;

    };

}  // end namespace frydom


#endif //FRYDOM_FRSEABED_H<|MERGE_RESOLUTION|>--- conflicted
+++ resolved
@@ -30,11 +30,7 @@
      * \class FrSeabed
      * \brief Class for defining a seabed with either a finite or infinite water depth.
      */
-<<<<<<< HEAD
-     template <typename OffshoreSystemType>
-=======
     template <typename OffshoreSystemType>
->>>>>>> e89dce64
     class FrSeabed  : public FrObject<OffshoreSystemType> {
     protected:
 
@@ -105,11 +101,7 @@
      * \brief Class for defining a seabed in case of infinite water depth.
      */
      template <typename OffshoreSystemType>
-<<<<<<< HEAD
-    class FrNullSeabed  : public FrSeabed<OffshoreSystemType> {
-=======
     class FrNullSeabed  : public FrSeabed<OffshoreSystemType> { // TODO : renommer en FrInfiniteSeabed
->>>>>>> e89dce64
     public:
 
         /// Default constructor
@@ -157,11 +149,7 @@
      * \class FrMeanSeabed
      * \brief Class for defining a mean seabed in case of finite and constant water depth.
      */
-<<<<<<< HEAD
-    template <typename  OffshoreSystemType>
-=======
      template <typename OffshoreSystemType>
->>>>>>> e89dce64
     class FrMeanSeabed  : public FrSeabed<OffshoreSystemType> {
     protected:
 
