// ==========================================================================
// FRyDoM - frydom-ce.org
//
// Copyright (c) Ecole Centrale de Nantes (LHEEA lab.) and D-ICE Engineering.
// All rights reserved.
//
// Use of this source code is governed by a GPLv3 license that can be found
// in the LICENSE file of FRyDoM.
//
// ==========================================================================


#ifndef FRYDOM_FRENVIRONMENT_H
#define FRYDOM_FRENVIRONMENT_H

#include <memory>

#include "frydom/core/common/FrObject.h"
#include "frydom/core/common/FrConvention.h"
#include "frydom/environment/FrFluidType.h"


// Forward declaration
namespace GeographicLib {
    class LocalCartesian;
}

namespace frydom {

    // Forward declarations
    class FrTimeZone;
    class FrOffshoreSystem;
    class FrOcean;
    class FrAtmosphere;
    class FrGeographicServices;
    class Velocity;
    class FrFrame;
    class FrLinearRampFunction;


    /**
     * \class FrEnvironment
     * \brief Class for defining the environmental data.
     */
<<<<<<< HEAD
    class FrEnvironment : public FrObject {
=======
    class FrEnvironment_ : public FrObject_ {
>>>>>>> ccee42b9

    private:

        FrOffshoreSystem* m_system;    ///< Offshore sytem containing this Environment

        //---------------------------- Environment elements ----------------------------//
        // TODO : faire un service de temps, NEED REFACTO
        std::unique_ptr<FrTimeZone> m_timeZone;                         ///< Zoned time conversion service, can give time during simulation in a specified time zone.

        std::unique_ptr<FrLinearRampFunction> m_timeRamp;              ///< Time ramp, can be applied on wave field, current field, wind field, etc.

        std::unique_ptr<FrOcean> m_ocean;                              ///> Ocean element of the simulation, contains free surface and seabed, current model, water properties, etc.

        std::unique_ptr<FrAtmosphere> m_atmosphere;                    ///> Atmosphere element of the simulation, contains wind model, air properties.

        std::unique_ptr<FrGeographicServices> m_geographicServices;    ///> Service converting local coordinates to geographic coordinates, contains the geocoord origins.

    public:

        /// Default constructor
        /// \param system offshore system containing this environment
        explicit FrEnvironment(FrOffshoreSystem* system);

        /// Destructor
        ~FrEnvironment();

        /// Get the offshore system, containing this environment
        /// \return offshore system
        FrOffshoreSystem* GetSystem();

        //---------------------------- Environment scalars methods ----------------------------//

        /// Get the simulation time (given by Chrono)
        /// \return simulation time
        double GetTime() const;

        /// Get the time ramp attached to the environment
        /// \return time ramp
        FrLinearRampFunction* GetTimeRamp() const;

        /// Get the gravity acceleration on the vertical axis
        /// \return gravity acceleration on the vertical axis, in m/s²
        double GetGravityAcceleration() const;

        /// Set the gravity acceleration on the vertical axis
        /// \param gravityAcceleration gravity acceleration, in m/s²
        void SetGravityAcceleration(double gravityAcceleration);

        /// Return the flow velocity observed from the local frame
        /// \param frame Local frame in which the velocity is computed
        /// \param worldVel Translation velocity of the frame in world frame
        /// \param ft fluid type (AIR/WATER)
        /// \param fc Frame convention (NED/NWU)
        /// \return Velocity in local frame
        Velocity GetRelativeVelocityInFrame(const FrFrame& frame, const Velocity& worldVel,
                                            FLUID_TYPE ft, FRAME_CONVENTION fc);

        /// Get the fluid density
        /// \param ft fluid type (AIR/WATER)
        /// \return fluid density
        double GetFluidDensity(FLUID_TYPE ft) const;;

        //---------------------------- Environment elements Getters ----------------------------//

        /// Get the Ocean element
        /// \return Ocean element
        FrOcean* GetOcean() const;

        /// Get the Atmosphere element
        /// \return Atmosphere element
        FrAtmosphere* GetAtmosphere() const;


        //---------------------------- Geographic coordinates manipulations---------------------------- //

        /// Get the geographic service (convert cartesian to geographic position, compute magnetic declination, etc.)
        /// \return the geographic service
        FrGeographicServices* GetGeographicServices() const;


        //---------------------------- Zoned time conversion manipulations---------------------------- //
        // TODO : ajouter des methodes permettant de recuperer l'heure UTC, de regler le temps origine...

        /// Get the zoned time conversion service
        /// \return zoned time conversion service
        FrTimeZone* GetTimeZone() const;

        /// Get the year given by the zoned time conversion service
        /// \return year
        int GetYear() const;

        //---------------------------- Environment assets hiding helpers ---------------------------- //

        /// (Un)show the free surface
        void ShowFreeSurface(bool show);

        /// (Un)show the seabed
        void ShowSeabed(bool show);


        //---------------------------- Update-Initialize-StepFinalize ---------------------------- //

        /// Update the state of the environment
        void Update(double time);

        /// Initialize the state of the environment
        void Initialize() override;

        /// Method called at the send of a time step. Logging may be used here
        void StepFinalize() override;

    };

}  // end namespace frydom

#endif //FRYDOM_FRENVIRONMENT_H<|MERGE_RESOLUTION|>--- conflicted
+++ resolved
@@ -42,11 +42,7 @@
      * \class FrEnvironment
      * \brief Class for defining the environmental data.
      */
-<<<<<<< HEAD
     class FrEnvironment : public FrObject {
-=======
-    class FrEnvironment_ : public FrObject_ {
->>>>>>> ccee42b9
 
     private:
 
@@ -54,7 +50,7 @@
 
         //---------------------------- Environment elements ----------------------------//
         // TODO : faire un service de temps, NEED REFACTO
-        std::unique_ptr<FrTimeZone> m_timeZone;                         ///< Zoned time conversion service, can give time during simulation in a specified time zone.
+        std::unique_ptr<FrTimeZone> m_timeZone;     ///< Zoned time conversion service, can give time during simulation in a specified time zone.
 
         std::unique_ptr<FrLinearRampFunction> m_timeRamp;              ///< Time ramp, can be applied on wave field, current field, wind field, etc.
 
