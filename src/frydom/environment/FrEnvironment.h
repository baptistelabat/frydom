// ==========================================================================
// FRyDoM - frydom-ce.org
//
// Copyright (c) Ecole Centrale de Nantes (LHEEA lab.) and D-ICE Engineering.
// All rights reserved.
//
// Use of this source code is governed by a GPLv3 license that can be found
// in the LICENSE file of FRyDoM.
//
// ==========================================================================


#ifndef FRYDOM_FRENVIRONMENT_H
#define FRYDOM_FRENVIRONMENT_H

#include <memory>

#include "frydom/core/common/FrObject.h"
#include "frydom/core/common/FrConvention.h"
#include "frydom/environment/FrFluidType.h"


// Forward declaration
namespace GeographicLib {
  class LocalCartesian;
}

namespace frydom {

<<<<<<< HEAD
    // Forward declarations
    class FrTimeServices;

    template <typename OffshoreSystemType>
    class FrOffshoreSystem;

    class FrOcean;
    class FrAtmosphere;
    class FrGeographicServices;
    class Velocity;
    class FrFrame;
    class FrCosRampFunction;
=======
  // Forward declarations
  class FrTimeServices;
>>>>>>> e89dce64

  template<typename OffshoreSystemType>
  class FrOffshoreSystem;

<<<<<<< HEAD
    /**
     * \class FrEnvironment
     * \brief Class for defining the environmental data.
     */
<<<<<<< Updated upstream
     template <typename OffshoreSystemType>
    class FrEnvironment : public FrObject<OffshoreSystemType> {
=======
//    template <class OceanType, class AtmosphereType>
    template <class OceanType> // TODO : ajouter atmosphere
    class FrEnvironment : public FrObject {
>>>>>>> Stashed changes
=======
  template<typename OffshoreSystemType>
  class FrOcean;
>>>>>>> e89dce64

  template<typename OffshoreSystemType>
  class FrAtmosphere;

<<<<<<< HEAD
        FrOffshoreSystem<OffshoreSystemType>* m_system;    ///< Offshore sytem containing this Environment
=======
  class FrGeographicServices;
>>>>>>> e89dce64

  class Velocity;

  class FrFrame;

  class FrCosRampFunction;


  /**
   * \class FrEnvironment
   * \brief Class for defining the environmental data.
   */
  template<typename OffshoreSystemType>
  class FrEnvironment : public FrObject<OffshoreSystemType> {

   private:

<<<<<<< HEAD
        /// Default constructor
        /// \param system offshore system containing this environment
        explicit FrEnvironment(FrOffshoreSystem<OffshoreSystemType>* system);
=======
    FrOffshoreSystem<OffshoreSystemType> *m_system;    ///< Offshore sytem containing this Environment
>>>>>>> e89dce64

    //---------------------------- Environment elements ----------------------------//
    // TODO : faire un service de temps, NEED REFACTO
    std::unique_ptr<FrTimeServices> m_timeServices;                 ///< Zoned time conversion service, can give time during simulation in a specified time zone.

<<<<<<< HEAD
        /// Get the offshore system, containing this environment
        /// \return offshore system
        FrOffshoreSystem<OffshoreSystemType>* GetSystem();
=======
    std::unique_ptr<FrCosRampFunction> m_timeRamp;                  ///< Time ramp, can be applied on wave field, current field, wind field, etc.
>>>>>>> e89dce64

    std::unique_ptr<FrOcean<OffshoreSystemType>> m_ocean;                              ///> Ocean element of the simulation, contains free surface and seabed, current model, water properties, etc.

    std::unique_ptr<FrAtmosphere<OffshoreSystemType>> m_atmosphere;                    ///> Atmosphere element of the simulation, contains wind model, air properties.

    std::unique_ptr<FrGeographicServices> m_geographicServices;    ///> Service converting local coordinates to geographic coordinates, contains the geocoord origins.

   public:

    /// Default constructor
    /// \param system offshore system containing this environment
    explicit FrEnvironment(FrOffshoreSystem<OffshoreSystemType> *system);

    /// Destructor
    ~FrEnvironment();

    /// Get the offshore system, containing this environment
    /// \return offshore system
    FrOffshoreSystem<OffshoreSystemType> *GetSystem();

    /// Get the type name of this object
    /// \return type name of this object
    std::string GetTypeName() const override { return "Environment"; }

    //---------------------------- Environment scalars methods ----------------------------//

    /// Get the simulation time (given by Chrono)
    /// \return simulation time
    double GetTime() const;

    /// Get the time ramp attached to the environment
    /// \return time ramp
    FrCosRampFunction *GetTimeRamp() const;

    /// Get the gravity acceleration on the vertical axis
    /// \return gravity acceleration on the vertical axis, in m/s²
    double GetGravityAcceleration() const;

    /// Set the gravity acceleration on the vertical axis
    /// \param gravityAcceleration gravity acceleration, in m/s²
    void SetGravityAcceleration(double gravityAcceleration);

    /// Return the flow velocity observed from the local frame
    /// \param frame Local frame in which the velocity is computed
    /// \param worldVel Translation velocity of the frame in world frame
    /// \param ft fluid type (AIR/WATER)
    /// \param fc Frame convention (NED/NWU)
    /// \return Velocity in local frame
    Velocity GetRelativeVelocityInFrame(const FrFrame &frame, const Velocity &worldVel,
                                        FLUID_TYPE ft, FRAME_CONVENTION fc);

    /// Get the fluid density
    /// \param ft fluid type (AIR/WATER)
    /// \return fluid density
    double GetFluidDensity(FLUID_TYPE ft) const;;

    //---------------------------- Environment elements Getters ----------------------------//

    /// Get the Ocean element
    /// \return Ocean element
    FrOcean<OffshoreSystemType> *GetOcean() const;

    /// Get the Atmosphere element
    /// \return Atmosphere element
    FrAtmosphere<OffshoreSystemType> *GetAtmosphere() const;


    //---------------------------- Geographic coordinates manipulations---------------------------- //

    /// Get the geographic service (convert cartesian to geographic position, compute magnetic declination, etc.)
    /// \return the geographic service
    FrGeographicServices *GetGeographicServices() const;


    //---------------------------- Zoned time conversion manipulations---------------------------- //
    // TODO : ajouter des methodes permettant de recuperer l'heure UTC, de regler le temps origine...

    /// Get the zoned time conversion service
    /// \return zoned time conversion service
    FrTimeServices *GetTimeServices() const;

    /// Get the year given by the zoned time conversion service
    /// \return year
    int GetYear() const;

    //---------------------------- Environment assets hiding helpers ---------------------------- //

    /// (Un)show the free surface
    void ShowFreeSurface(bool show);

    /// (Un)show the seabed
    void ShowSeabed(bool show);


    //---------------------------- Update-Initialize-StepFinalize ---------------------------- //

    /// Update the state of the environment
    void Update(double time);

    /// Initialize the state of the environment
    void Initialize() override;

    /// Method called at the send of a time step. Logging may be used here
    void StepFinalize() override;

  };

}  // end namespace frydom

#endif //FRYDOM_FRENVIRONMENT_H<|MERGE_RESOLUTION|>--- conflicted
+++ resolved
@@ -27,53 +27,19 @@
 
 namespace frydom {
 
-<<<<<<< HEAD
-    // Forward declarations
-    class FrTimeServices;
-
-    template <typename OffshoreSystemType>
-    class FrOffshoreSystem;
-
-    class FrOcean;
-    class FrAtmosphere;
-    class FrGeographicServices;
-    class Velocity;
-    class FrFrame;
-    class FrCosRampFunction;
-=======
   // Forward declarations
   class FrTimeServices;
->>>>>>> e89dce64
 
   template<typename OffshoreSystemType>
   class FrOffshoreSystem;
 
-<<<<<<< HEAD
-    /**
-     * \class FrEnvironment
-     * \brief Class for defining the environmental data.
-     */
-<<<<<<< Updated upstream
-     template <typename OffshoreSystemType>
-    class FrEnvironment : public FrObject<OffshoreSystemType> {
-=======
-//    template <class OceanType, class AtmosphereType>
-    template <class OceanType> // TODO : ajouter atmosphere
-    class FrEnvironment : public FrObject {
->>>>>>> Stashed changes
-=======
   template<typename OffshoreSystemType>
   class FrOcean;
->>>>>>> e89dce64
 
   template<typename OffshoreSystemType>
   class FrAtmosphere;
 
-<<<<<<< HEAD
-        FrOffshoreSystem<OffshoreSystemType>* m_system;    ///< Offshore sytem containing this Environment
-=======
   class FrGeographicServices;
->>>>>>> e89dce64
 
   class Velocity;
 
@@ -91,25 +57,13 @@
 
    private:
 
-<<<<<<< HEAD
-        /// Default constructor
-        /// \param system offshore system containing this environment
-        explicit FrEnvironment(FrOffshoreSystem<OffshoreSystemType>* system);
-=======
     FrOffshoreSystem<OffshoreSystemType> *m_system;    ///< Offshore sytem containing this Environment
->>>>>>> e89dce64
 
     //---------------------------- Environment elements ----------------------------//
     // TODO : faire un service de temps, NEED REFACTO
     std::unique_ptr<FrTimeServices> m_timeServices;                 ///< Zoned time conversion service, can give time during simulation in a specified time zone.
 
-<<<<<<< HEAD
-        /// Get the offshore system, containing this environment
-        /// \return offshore system
-        FrOffshoreSystem<OffshoreSystemType>* GetSystem();
-=======
     std::unique_ptr<FrCosRampFunction> m_timeRamp;                  ///< Time ramp, can be applied on wave field, current field, wind field, etc.
->>>>>>> e89dce64
 
     std::unique_ptr<FrOcean<OffshoreSystemType>> m_ocean;                              ///> Ocean element of the simulation, contains free surface and seabed, current model, water properties, etc.
 
