// ==========================================================================
// FRyDoM - frydom-ce.org
//
// Copyright (c) Ecole Centrale de Nantes (LHEEA lab.) and D-ICE Engineering.
// All rights reserved.
//
// Use of this source code is governed by a GPLv3 license that can be found
// in the LICENSE file of FRyDoM.
//
// ==========================================================================


#ifndef FRYDOM_FRHYDRODB_H
#define FRYDOM_FRHYDRODB_H

#include <vector>
#include <memory>

#include "frydom/core/common/FrConvention.h"
#include "frydom/core/common/FrUnits.h"


namespace frydom {

    // Forward declarations
    class FrHydroMapper;
    class FrBEMBody;
    class FrBody;
    class FrHDF5Reader;
    class FrEquilibriumFrame;

    // ----------------------------------------------------------
    // FrDiscretization1D
    // ----------------------------------------------------------

    /**
     * \class FrDiscretization1D
     * \brief Class for the linear discretization (frequency and angle).
     */
    class FrDiscretization1D {
    private:
        double m_xmin = 0.;
        double m_xmax = 0.;
        unsigned int m_nx = 0;

    public:

        FrDiscretization1D() = default;

        FrDiscretization1D(double xmin, double xmax, unsigned int nx)
                : m_xmin(xmin), m_xmax(xmax), m_nx(nx) {}

        double GetMin() const { return m_xmin; }
        void SetMin(double xmin) { m_xmin = xmin; }

        double GetMax() const { return m_xmax; }
        void SetMax(double xmax) { m_xmax = xmax; }

        unsigned int GetNbSample() const { return m_nx; }
        void SetNbSample(unsigned int nx) { m_nx = nx; }

        std::vector<double> GetVector() const;

        void SetStep(double delta);

        double GetStep() const;

    };

    // --------------------------------------------------------
    // FrHydroDB
    // --------------------------------------------------------

    /**
     * \class FrHydroDB
     * \brief Class for dealling with hydrodynamic databases.
     */
    class FrHydroDB {

    private:

        double m_gravityAcc;
        double m_waterDensity;
        double m_waterDepth;
        double m_normalizationLength;
        int m_nbody;

        std::vector<std::unique_ptr<FrBEMBody>> m_bodies;
        std::unique_ptr<FrHydroMapper> m_mapper;

        FrDiscretization1D m_frequencyDiscretization;
        FrDiscretization1D m_waveDirectionDiscretization;
        FrDiscretization1D m_timeDiscretization;

    public:

        /// Constructor of the class.
        FrHydroDB() = default;

        /// Constructor of the class.
        explicit FrHydroDB(std::string h5file);

        /// This subroutine reads the modes of a body.
        void ModeReader(FrHDF5Reader& reader, std::string path, FrBEMBody* BEMBody);

        /// This subroutine reads the excitation loads from the *.HDB5 input file.
        void ExcitationReader(FrHDF5Reader& reader, std::string path, FrBEMBody* BEMBody);

        /// This subroutine reads the radiation coefficients from the *.HDB5 input file.
        void RadiationReader(FrHDF5Reader& reader, std::string path, FrBEMBody* BEMBody);

        /// This subroutine reads the wave drift coefficients.
        void WaveDriftReader(FrHDF5Reader& reader, std::string path, FrBEMBody* BEMBody);

        /// This subroutine reads the hydrostatic matrix.
        void HydrostaticReader(FrHDF5Reader& reader, std::string path, FrBEMBody* BEMBody);

        /// This subroutine gives the number of bodies.
        unsigned int GetNbBodies() const { return (uint)m_bodies.size(); };

        void SetWaveDirectionDiscretization(const double minAngle, const double maxAngle, const unsigned int nbAngle);

        void SetTimeDiscretization(const double finalTime, const unsigned int nbTimeSamples);

        void SetFrequencyDiscretization(const double minFreq, const double maxFreq, const unsigned int nbFreq);

        std::vector<double> GetFrequencies() const { return m_frequencyDiscretization.GetVector(); }

        std::vector<double> GetWaveDirections(ANGLE_UNIT angleUnit, FRAME_CONVENTION fc) const;

        unsigned int GetNbFrequencies() const { return m_frequencyDiscretization.GetNbSample(); }

        double GetMaxFrequency() const { return m_frequencyDiscretization.GetMax(); }

        double GetMinFrequency() const { return m_frequencyDiscretization.GetMin(); }

        double GetStepFrequency() const {return m_frequencyDiscretization.GetStep(); }

        unsigned int GetNbWaveDirections() const { return m_waveDirectionDiscretization.GetNbSample(); }

        unsigned int GetNbTimeSamples() const { return m_timeDiscretization.GetNbSample(); }

        double GetFinalTime() const { return m_timeDiscretization.GetMax(); }

        double GetTimeStep() const { return m_timeDiscretization.GetStep(); }

        std::vector<double> GetTimeDiscretization() const { return m_timeDiscretization.GetVector(); }

        FrBEMBody* NewBody(std::string bodyName);

        FrBEMBody* GetBody(int ibody);

        FrBEMBody* GetBody(std::shared_ptr<FrBody> body);

        FrBEMBody* GetBody(FrBody* body);

        FrBody* GetBody(FrBEMBody* body);

        FrHydroMapper* GetMapper();

        void Map(FrBEMBody* BEMBody, FrBody* body, std::shared_ptr<FrEquilibriumFrame> eqFrame);

        void Map(int iBEMBody, FrBody* body, std::shared_ptr<FrEquilibriumFrame> eqFrame);

        std::vector<std::unique_ptr<FrBEMBody>>::iterator begin() { return m_bodies.begin(); }

<<<<<<< HEAD
        std::vector<std::unique_ptr<FrBEMBody_>>::iterator end() { return m_bodies.end(); }

        /// This function gives the water density from the input HDB5 file.
        double GetWaterDensity() const { return m_waterDensity; }

        /// This function gives the gravity constant from the input HDB5 file.
        double GetGravityAcc() const { return m_gravityAcc; }
=======
        std::vector<std::unique_ptr<FrBEMBody>>::iterator end() { return m_bodies.end(); }
>>>>>>> feceabaf
    };


    std::shared_ptr<FrHydroDB> make_hydrodynamic_database(std::string h5file);


}  // end namespace frydom


#endif //FRYDOM_FRHYDRODB_H<|MERGE_RESOLUTION|>--- conflicted
+++ resolved
@@ -164,17 +164,7 @@
 
         std::vector<std::unique_ptr<FrBEMBody>>::iterator begin() { return m_bodies.begin(); }
 
-<<<<<<< HEAD
-        std::vector<std::unique_ptr<FrBEMBody_>>::iterator end() { return m_bodies.end(); }
-
-        /// This function gives the water density from the input HDB5 file.
-        double GetWaterDensity() const { return m_waterDensity; }
-
-        /// This function gives the gravity constant from the input HDB5 file.
-        double GetGravityAcc() const { return m_gravityAcc; }
-=======
         std::vector<std::unique_ptr<FrBEMBody>>::iterator end() { return m_bodies.end(); }
->>>>>>> feceabaf
     };
 
 
