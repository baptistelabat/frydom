.. multibody_dynamics:

Multibody dynamics
******************

A multibody dynamics system is composed of different :any:`bodies <body>` or items linked with :any:`constraints <links>`, :any:`motor <motors>`, :any:`cables <line_theory>`, etc. Each body are associated to a body reference frame defined regards to the world reference frame.

.. _multibody_big_picture:
.. figure:: _static/multibody_big_picture.png
    :align: center
    :alt: Multibody system

    Representation of a multibody system

.. toctree::
    :maxdepth: 2

    frame
    body/body
    links/links
<<<<<<< HEAD
    actuators/actuators

=======
    motors/motors
    constraint_solver
    time_stepper
>>>>>>> d476a16c




<|MERGE_RESOLUTION|>--- conflicted
+++ resolved
@@ -18,14 +18,7 @@
     frame
     body/body
     links/links
-<<<<<<< HEAD
     actuators/actuators
-
-=======
-    motors/motors
-    constraint_solver
-    time_stepper
->>>>>>> d476a16c
 
 
 
