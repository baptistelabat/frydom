--- conflicted
+++ resolved
@@ -2,10 +2,6 @@
 message(STATUS "    ...UNIT TESTS :")
 
 set(UNIT_TESTS
-<<<<<<< HEAD
-        unitTests_damping_forces
-        unitTests_geographiclib_wrap
-=======
         # include test source files here (without .cpp)
         test_FrForce
         test_internal
@@ -32,7 +28,6 @@
         test_FrQuadraticDamping
         #test_FrLinks
         test_FrFunction
->>>>>>> 91afca39
         )
 
 #enable_testing()
@@ -45,7 +40,7 @@
     message(STATUS "        ...add ${test}")
 
     add_executable(${test} ${test}.cpp)
-    target_link_libraries(${test} FRyDoM_Engine matplotlib-cpp gtest_main)
+    target_link_libraries(${test} FRyDoM_Engine gtest_main)
     add_test(NAME ${test}
             COMMAND ${test})
 endforeach()
