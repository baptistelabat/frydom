--- conflicted
+++ resolved
@@ -7,15 +7,12 @@
         test_FrForce_
         test_internal
         test_FrBody_
-<<<<<<< HEAD
         test_FrUniformField
         test_FrFlowBase
         test_FrFlowForce
-=======
         test_FrFrame_
         test_FrNode_
         test_FrRotation_
->>>>>>> 3d79e679
         )
 
 #enable_testing()
