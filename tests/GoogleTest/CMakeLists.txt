--- conflicted
+++ resolved
@@ -14,11 +14,8 @@
         test_FrNode_
         test_FrRotation_
         test_FrGeographicServices
-<<<<<<< HEAD
         test_FrEquilibriumFrame_
-=======
         test_FrFreeSurface_
->>>>>>> e41603a3
         )
 
 #enable_testing()
