--- conflicted
+++ resolved
@@ -27,21 +27,15 @@
         test_wave_field
         test_wave_spectrum
         test_geographicLib
-<<<<<<< HEAD
+        test_timezonelib
         test_sphere_irregular
         test_MorisonModel
         test_CompositeMorisonModel
         test_dynamic_wave_probe
         test_waveProbe
         test_IRF_ForwardSpeed
-=======
-        test_timezonelib
-        test_sphere_irregular
-        test_MorisonModel
-        test_CompositeMorisonModel
         test_unrolling_cable
         test_unrolling_catenary_line
->>>>>>> be901bfe
         )
 
 set(CMAKE_CXX_FLAGS " -lIrrlicht")
@@ -77,22 +71,15 @@
 configure_file(data/DeepSea_Stavanger/DeepSeaStavanger.hdb5 . COPYONLY)
 configure_file(data/DeepSea_Stavanger/PolarCurrentCoeffs_NC.yml . COPYONLY)
 configure_file(data/DeepSea_Stavanger/PolarWindCoeffs_NC.yml . COPYONLY)
-<<<<<<< HEAD
-=======
 configure_file(data/DeepSea_Stavanger/DeepSea_WaveDriftCoeff.h5 . COPYONLY)
->>>>>>> be901bfe
 
 configure_file(data/bench_sphere_decay_interp.h5 . COPYONLY)
 configure_file(data/bench_sphere_regular.h5 . COPYONLY)
 configure_file(data/sphere.obj . COPYONLY)
-<<<<<<< HEAD
 configure_file(data/sphere_hdb.h5 . COPYONLY)
 
 configure_file(data/Ship/Ship.h5 . COPYONLY)
 configure_file(data/Ship/Ship.obj . COPYONLY)
 configure_file(data/Ship/Ship_PolarCurrentCoeffs.yml . COPYONLY)
 configure_file(data/Ship/Ship_PolarWindCoeffs.yml . COPYONLY)
-configure_file(data/Ship/Ship_WaveDriftCoeff.h5 . COPYONLY)
-=======
-configure_file(data/sphere_hdb.h5 . COPYONLY)
->>>>>>> be901bfe
+configure_file(data/Ship/Ship_WaveDriftCoeff.h5 . COPYONLY)