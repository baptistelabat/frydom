message(STATUS "    ...tests")

set(FRYDOM_TESTS
        bench_SphereDecay
        bench_SphereRegular
        demo_FreeSurface
        demo_O3_juin_2017
        demo_rotation
        demo_ship_orientation
        test_anchored_boat_current
        test_anchored_boat_current_fea_cable
        test_anchored_platform_waves
        test_catenary
        test_cpp_yaml
        test_current_force
        test_CurrentPolarCoeffs
        test_dispersion_relation
        test_dynamic_cable
        test_fea_cable_with_body
        test_IRF_computation
        test_load_HDB
        test_radiation_force
        test_recorder
        test_tug
        test_wave_drift_HDF5_loader
        test_wave_excitation_force
        test_wave_field
        test_wave_spectrum
        test_geographicLib
        test_timezonelib
        test_sphere_irregular
        test_MorisonModel
        test_CompositeMorisonModel
        test_dynamic_wave_probe
        test_waveProbe
        test_IRF_ForwardSpeed
        test_unrolling_cable
        test_unrolling_catenary_line
        test_current-wind_relative_velocity
<<<<<<< HEAD
        bench_DTMB5512_captive
=======
        test_current_standard_force
        test_wind_standard_force
>>>>>>> ccfa36de
        )

set(CMAKE_CXX_FLAGS " -lIrrlicht")

include(Add_matplotlib-cpp)


message(STATUS "Test programs for FRyDoM framework...")

foreach(test ${FRYDOM_TESTS})
    message(STATUS "        ...add ${test}")

    add_executable(${test} ${test}.cpp)
    target_link_libraries(${test} FRyDoM_Engine matplotlib-cpp)

endforeach()

# Adding resource files
configure_file(data/frydom_logo.png . COPYONLY)
configure_file(../data/skybox/sky_dn.jpg . COPYONLY)
configure_file(../data/skybox/sky_lf.jpg . COPYONLY)
configure_file(../data/skybox/sky_up.jpg . COPYONLY)

configure_file(data/frydom_hdb.h5 . COPYONLY)
configure_file(data/Cylinder.obj . COPYONLY)
configure_file(../data/ship/MagneViking.obj . COPYONLY)
configure_file(data/PolarCurrentCoeffs.yml . COPYONLY)

file(COPY data/Full.yml  DESTINATION .)

configure_file(data/DeepSea_Stavanger/DeepSea_WaveDriftCoeff.h5 . COPYONLY)
configure_file(data/DeepSea_Stavanger/GVA7500.obj . COPYONLY)
configure_file(data/DeepSea_Stavanger/DeepSeaStavanger.hdb5 . COPYONLY)
configure_file(data/DeepSea_Stavanger/PolarCurrentCoeffs_NC.yml . COPYONLY)
configure_file(data/DeepSea_Stavanger/PolarWindCoeffs_NC.yml . COPYONLY)
configure_file(data/DeepSea_Stavanger/DeepSea_WaveDriftCoeff.h5 . COPYONLY)

configure_file(data/bench_sphere_decay_interp.h5 . COPYONLY)
configure_file(data/bench_sphere_regular.h5 . COPYONLY)
configure_file(data/sphere.obj . COPYONLY)
configure_file(data/sphere_hdb.h5 . COPYONLY)

configure_file(data/Ship/Ship.h5 . COPYONLY)
configure_file(data/Ship/Ship.obj . COPYONLY)
configure_file(data/Ship/Ship_PolarCurrentCoeffs.yml . COPYONLY)
configure_file(data/Ship/Ship_PolarWindCoeffs.yml . COPYONLY)
configure_file(data/Ship/Ship_WaveDriftCoeff.h5 . COPYONLY)

configure_file(data/DTMB5512/DTMB5512.obj . COPYONLY)
configure_file(data/DTMB5512/DTMB5512_hdb.h5 . COPYONLY)<|MERGE_RESOLUTION|>--- conflicted
+++ resolved
@@ -37,12 +37,9 @@
         test_unrolling_cable
         test_unrolling_catenary_line
         test_current-wind_relative_velocity
-<<<<<<< HEAD
         bench_DTMB5512_captive
-=======
         test_current_standard_force
         test_wind_standard_force
->>>>>>> ccfa36de
         )
 
 set(CMAKE_CXX_FLAGS " -lIrrlicht")
