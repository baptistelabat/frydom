// ==========================================================================
// FRyDoM - frydom-ce.org
//
// Copyright (c) Ecole Centrale de Nantes (LHEEA lab.) and D-ICE Engineering.
// All rights reserved.
//
// Use of this source code is governed by a GPLv3 license that can be found
// in the LICENSE file of FRyDoM.
//
// ==========================================================================

#include "frydom/frydom.h"

using namespace frydom;

int main(int argc, char* argv[]) {

    /** This demo presents cable features, either catenary line (quasi-static) alone, bound to the fixed world body, or
     * within a pendulum/Newton pendulum.
     */

    // Define the frame convention (NWU for North-West-Up or NED for North-East-Down)
    FRAME_CONVENTION fc = NWU;
    // Define the wave direction convention (GOTO or COMEFROM), can be used also for current and wind direction definition.
    DIRECTION_CONVENTION dc = GOTO;

    // Create an offshore system, it contains all physical objects : bodies, links, but also environment components
    FrOffshoreSystem system;

    // Hide the free surface and seabed visual assets.
    system.GetEnvironment()->GetOcean()->ShowFreeSurface(false);
    system.GetEnvironment()->GetOcean()->ShowSeabed(false);

    // Definition of the three demo with cables
    enum cableCase{ FixedLine, Pendulum, Newton_Pendulum};

    // Chose the one you want to run
    cableCase Case = Pendulum;

    switch (Case) {
        // This case features one catenary line, with fixed ending and starting nodes. We can check the line profile and
        // stretched length.
        case FixedLine: {
            // Create the nodes from the world body (which is fixed)
            auto Node1 = system.GetWorldBody()->NewNode();
            Node1->SetPositionInBody(Position(-10., 0., 0.), NWU);
            auto Node2 = system.GetWorldBody()->NewNode();
            Node2->SetPositionInBody(Position(10., 0., 0.), NWU);

            // Line properties :
            bool elastic = true;                    // non elastic catenary lines are only available for non stretched lines
            auto u = Direction(0., 0., -1.);        // definition of the direction of the uniform load distribution
            double unstretchedLength = 40.;         // unstretched length
            double linearDensity = 616.538;         // linear density of the line
            double EA = 1.5708e9;                   //
            double sectionArea = 0.05;              // section area
            double YoungModulus = EA / sectionArea; // Young modulus of the line

            // Create the catenary line, using the nodes and line properties previously defined
            auto CatenaryLine = make_catenary_line(Node1, Node2, &system, elastic, YoungModulus, sectionArea,
                                                   unstretchedLength, linearDensity, WATER);

            break;
        }
        // This case features a pendulum : a sphere balancing at the end of a catenary line, with its other end fixed.
        case Pendulum: {
            // Create the moving sphere, from the system
            auto sphere = system.NewBody();
            // Give it a name
            sphere->SetName("Sphere");
            // make it a sphere : gives an asset, a collision box, and its inertia parameters
            makeItSphere(sphere, 1, 1000);

            // Set its initial position and velocity
<<<<<<< HEAD
            double alpha = 10*DEG2RAD;
            double y = 50.*sin(alpha);
            double z = 50.*(1.-cos(alpha));
            sphere->SetPosition(Position(0., y, z), NWU);
//            sphere->SetVelocityInWorldNoRotation(Velocity(0., 20., 0.), NWU);
=======
            sphere->SetPosition(Position(0., 0., 0.), NWU);
            sphere->SetVelocityInWorldNoRotation(Velocity(0., 10., 0.), NWU);
>>>>>>> daf7898e
            //        sphere->SetFixedInWorld(true);

            // create the nodes from the sphere and the world body.
            auto sphereNode = sphere->NewNode();
            auto worldNode = system.GetWorldBody()->NewNode();
            worldNode->SetPositionInBody(Position(0., 0., 50.), NWU);

            // Line properties :
            bool elastic = true;                    // non elastic catenary lines are only available for non stretched lines
            auto u = Direction(0., 0., -1.);        // definition of the direction of the uniform load distribution
            double unstretchedLength = 50.;         // unstretched length
            double linearDensity = 616.538;         // linear density of the line
            double EA = 1.5708e8;                   //
            double sectionArea = 0.05;              // section area
            double YoungModulus = EA / sectionArea; // Young modulus of the line

            // Create the catenary line, using the nodes and line properties previously defined
            auto CatenaryLine = make_catenary_line(sphereNode, worldNode, &system, elastic, YoungModulus,
                                                   sectionArea, unstretchedLength, linearDensity, WATER);

            CatenaryLine->SetActive(false);
            break;
        }
        // This case features a Newton pendulum, consisting of a series of identically sized metal balls suspended in a
        // metal frame so that they are just touching each other at rest. Each ball is attached to the frame by two lines
        // of equal length angled away from each other. This restricts the pendulums' movements to the same plane.
        case Newton_Pendulum: {
            // spheres properties
            int n_sphere = 5;               // number of spheres wanted
            double diameter = 4;            // diameter of the spheres
            double density = 1000;          // density of the spheres
            float steelYoungModulus = 1e12; // Young modulus of the sphere (for contact)
            float steelNormalDamping = 1e12;// Normal damping of the sphere (for contact)

            // Line properties :
            bool elastic = true;                    // non elastic catenary lines are only available for non stretched lines
            auto u = Direction(0., 0., -1.);        // definition of the direction of the uniform load distribution
            double unstretchedLength = 51.;         // unstretched length
            double linearDensity = 61.6538;         // linear density of the line
            double EA = 1.5708e8;                   //
            double sectionArea = 0.05;              // section area
            double YoungModulus = EA / sectionArea; // Young modulus of the line

            // Loop to create the spheres
            for (int ib = 0; ib < n_sphere; ++ib) {
                // Create the sphere from the system
                auto sphere = system.NewBody();

                // Give it a name
                std::stringstream concatenation;
                concatenation << "Sphere" << ib;
                sphere->SetName(concatenation.str().c_str());

                // Set the material properties
                auto sphere_material_props = sphere->GetMaterialSurface();
                sphere_material_props->SetKn(steelYoungModulus);
                sphere_material_props->SetGn(steelNormalDamping);
                sphere_material_props->young_modulus = steelYoungModulus;
                sphere_material_props->restitution = 0;

                // Make it a sphere : gives an asset, a collision box, and its inertia parameters
                makeItSphere(sphere, 0.5*diameter, density);

                // Set the initial position
                sphere->SetPosition(Position(0., diameter * ib, 0.), NWU);
                if (ib == 0) {
                    sphere->SetPosition(Position(0., -30., 10.), NWU);
                }
//                sphere->SetVelocityInWorldNoRotation(Velocity(0., 0., 0.), NWU);

                // Create the nodes
                auto sphereNode = sphere->NewNode();

                auto worldNode1 = system.GetWorldBody()->NewNode();
                worldNode1->SetPositionInBody(Position(10., diameter * ib, 50.), NWU);
                auto worldNode2 = system.GetWorldBody()->NewNode();
                worldNode2->SetPositionInBody(Position(-10., diameter * ib, 50.), NWU);

                // Create the catenary lines, using the nodes and line properties previously defined
                auto CatenaryLine1 = make_catenary_line(worldNode1, sphereNode, &system, elastic, YoungModulus,
                                                        sectionArea, unstretchedLength, linearDensity, WATER);
                auto CatenaryLine2 = make_catenary_line(worldNode2, sphereNode, &system, elastic, YoungModulus,
                                                        sectionArea, unstretchedLength, linearDensity, WATER);
                // Set the number of drawn elements on the catenary lines (the more, the slower the simulation)
                CatenaryLine1->SetNbElements(10);
                CatenaryLine2->SetNbElements(10);
            }
            break;
        }
    }

    // ------------------ Run ------------------ //

    // You can change the dynamical simulation time step using.
    system.SetTimeStep(0.01);

    // You can modify solver and time stepper parameters :
//    system.SetSolver(FrOffshoreSystem::SOLVER::MINRES);
//    system.SetSolverWarmStarting(true);
//    system.SetSolverMaxIterSpeed(1000);
//    system.SetSolverMaxIterStab(200);
//    system.SetSolverForceTolerance(1e-13);

//    system.SetTimeStepper(FrOffshoreSystem::TIME_STEPPER::EULER_IMPLICIT);
//    system.SetTimeStepper(FrOffshoreSystem::TIME_STEPPER::EULER_IMPLICIT_LINEARIZED);

    // Now you are ready to perform the simulation and you can watch its progression in the viewer. You can adjust
    // the time length of the simulation (here 30) and the distance from the camera to the objectif (50).
    // For saving snapshots of the simulation, just turn the boolean to true.
//    system.RunInViewer(30, 50, false);

    system.SolveStaticEquilibrium(FrOffshoreSystem::STATICS_METHOD::NONLINEAR);
    system.Visualize(50,false);
}<|MERGE_RESOLUTION|>--- conflicted
+++ resolved
@@ -72,16 +72,11 @@
             makeItSphere(sphere, 1, 1000);
 
             // Set its initial position and velocity
-<<<<<<< HEAD
             double alpha = 10*DEG2RAD;
             double y = 50.*sin(alpha);
             double z = 50.*(1.-cos(alpha));
             sphere->SetPosition(Position(0., y, z), NWU);
 //            sphere->SetVelocityInWorldNoRotation(Velocity(0., 20., 0.), NWU);
-=======
-            sphere->SetPosition(Position(0., 0., 0.), NWU);
-            sphere->SetVelocityInWorldNoRotation(Velocity(0., 10., 0.), NWU);
->>>>>>> daf7898e
             //        sphere->SetFixedInWorld(true);
 
             // create the nodes from the sphere and the world body.
@@ -191,8 +186,8 @@
     // Now you are ready to perform the simulation and you can watch its progression in the viewer. You can adjust
     // the time length of the simulation (here 30) and the distance from the camera to the objectif (50).
     // For saving snapshots of the simulation, just turn the boolean to true.
-//    system.RunInViewer(30, 50, false);
+    system.RunInViewer(30, 50, false);
 
-    system.SolveStaticEquilibrium(FrOffshoreSystem::STATICS_METHOD::NONLINEAR);
-    system.Visualize(50,false);
+//    system.SolveStaticEquilibrium(FrOffshoreSystem::STATICS_METHOD::NONLINEAR);
+//    system.Visualize(50,false);
 }